#!/usr/bin/env python3
# -*- coding: utf-8 -*-
<<<<<<< HEAD
#
# wind_upstream.py
#
##############################################################################
# REQUIRED MODULES
##############################################################################
import logging
import os

=======
# -*- coding: utf-8 -*-

"""Add docstring in public module."""
if __name__=='__main__':
    import electricitylci.model_config as config
    config.model_specs = config.build_model_class()
import pandas as pd
from electricitylci.globals import output_dir, data_dir
>>>>>>> 9ca8f9ca
import numpy as np
import pandas as pd

from electricitylci.globals import data_dir
from electricitylci.eia923_generation import eia923_download_extract


##############################################################################
# MODULE DOCUMENTATION
##############################################################################
__doc__ = """This module generates the annual emissions of each flow type
for wind farm construction for each plant in EIA 923 based on upstream
contributions.

Last updated:
    2024-10-17
"""
__all__ = [
    "generate_upstream_wind",
]


##############################################################################
# GLOBALS
##############################################################################
RENEWABLE_VINTAGE = 2020


##############################################################################
# FUNCTIONS
##############################################################################
def _wind_construction(year):
    """Generate wind farm construction inventory.

    The construction UP functional unit is normalized per year.

    Parameters
    ----------
    year : int
        The EIA generation year.

    Returns
    -------
    pandas.DataFrame
        Emissions inventory for wind farm construction.
        Returns NoneType for 2016 renewables vintage---the O&M emissions
        include the construction inventory.

    Raises
    ------
    ValueError
        If renewable vintage year is unsupported.
    """
<<<<<<< HEAD
    # Iss150, new construction and O&M LCIs
    if RENEWABLE_VINTAGE == 2020:
        wind_df = pd.read_csv(
            os.path.join(
                data_dir,
                "renewables",
                "2020",
                "wind_farm_construction_lci.csv"
                ),
            header=[0, 1],
            low_memory=False,
        )
    elif RENEWABLE_VINTAGE == 2016:
        logging.debug(
            "The 2016 wind LCI does not separate construction and O&M.")
        return None
    else:
        raise ValueError("Renewable vintage %s undefined!" % RENEWABLE_VINTAGE)

=======
    eia_generation_data = eia923_download_extract(year)
    eia_generation_data["Plant Id"] = eia_generation_data["Plant Id"].astype(
        int
    )
    column_filt = eia_generation_data["Reported Fuel Type Code"] == "WND"
    wind_generation_data = eia_generation_data.loc[column_filt, :]
    wind_df = pd.read_csv(f"{data_dir}/wind_farm_2020_construction_LCI.csv", header=[0, 1])
>>>>>>> 9ca8f9ca
    columns = pd.DataFrame(wind_df.columns.tolist())
    columns.loc[columns[0].str.startswith("Unnamed:"), 0] = np.nan
    columns[0] = columns[0].ffill()
    wind_df.columns = pd.MultiIndex.from_tuples(
        columns.to_records(index=False).tolist()
    )

    wind_df_t = wind_df.transpose()
    wind_df_t = wind_df_t.reset_index()
    new_columns = wind_df_t.loc[0, :].tolist()
    new_columns[0] = "Compartment"
    new_columns[1] = "FlowName"
    wind_df_t.columns = new_columns
    wind_df_t.drop(index=0, inplace=True)

    wind_df_t_melt = wind_df_t.melt(
        id_vars=["Compartment", "FlowName"],
        var_name="plant_id",
        value_name="FlowAmount",
    )

    # HOTFIX: remove the "State" and "County" rows
    # and drop the ~9 extra blank cols that were captured from the CSV
    to_drop = wind_df_t_melt[
        (wind_df_t_melt['FlowName'] == 'State') | (
            wind_df_t_melt['FlowName'] == 'County')
    ]
    wind_df_t_melt = wind_df_t_melt.drop(to_drop.index)
    wind_df_t_melt = wind_df_t_melt.dropna(axis=0, subset='FlowAmount')

    # Fix data types
    wind_df_t_melt = wind_df_t_melt.astype({
        'plant_id' : int,
        'FlowAmount': float,
    })

    wind_generation_data = _wind_generation(year)
    wind_upstream = wind_df_t_melt.merge(
        right=wind_generation_data,
        left_on="plant_id",
        right_on="Plant Id",
        how="left",
    )
    wind_upstream.rename(
        columns={"Net Generation (Megawatthours)": "quantity"},
        inplace=True
    )
    wind_upstream["Electricity"] = wind_upstream["quantity"]
    wind_upstream.drop(
        columns=[
            "Plant Id",
            "NAICS Code",
            "Reported Fuel Type Code",
            "YEAR",
            "Total Fuel Consumption MMBtu",
            "State",
            "Plant Name",
        ],
        inplace=True,
    )

    # These emissions will later be aggregated with any inventory power plant
    # emissions because each facility has its own construction impacts.
    wind_upstream["stage_code"] = "wind_const"
    wind_upstream["fuel_type"] = "WIND"
    compartment_map = {"Air": "air", "Water": "water", "Energy": "input"}
    wind_upstream["Compartment"] = wind_upstream["Compartment"].map(
        compartment_map
    )
<<<<<<< HEAD
    wind_upstream["input"] = False
    wind_upstream["Unit"] = "kg"

    return wind_upstream
=======
    wind_upstream["input"]=False
    wind_upstream.loc[wind_upstream["Compartment"]=="input","input"]=True
    wind_upstream["Unit"]="kg"
    # wind_upstream['Compartment']=wind_upstream['Compartment'].str.lower()

    wind_ops_df = pd.read_csv(f"{data_dir}/wind_farm_2020_OM_LCI.csv", header=[0, 1], na_values=["#VALUE!", "#DIV/0!"])
    columns = pd.DataFrame(wind_ops_df.columns.tolist())
    columns.loc[columns[0].str.startswith("Unnamed:"), 0] = np.nan
    columns[0] = columns[0].fillna(method="ffill")
    wind_ops_df.columns = pd.MultiIndex.from_tuples(
        columns.to_records(index=False).tolist()
    )
    wind_ops_df_t = wind_ops_df.transpose()
    wind_ops_df_t = wind_ops_df_t.reset_index()
    new_columns = wind_ops_df_t.loc[0, :].tolist()
    new_columns[0] = "Compartment"
    new_columns[1] = "FlowName"
    wind_ops_df_t.columns = new_columns
    wind_ops_df_t.drop(index=0, inplace=True)
    wind_ops_df_t_melt = wind_ops_df_t.melt(
        id_vars=["Compartment", "FlowName"],
        var_name="plant_id",
        value_name="FlowAmount",
    )
    wind_ops_df_t_melt = wind_ops_df_t_melt.astype({'plant_id' : int})
    wind_ops = wind_ops_df_t_melt.merge(
        right=wind_generation_data,
        left_on="plant_id",
        right_on="Plant Id",
        how="left",
    )
    wind_ops.rename(
        columns={"Net Generation (Megawatthours)": "quantity"}, inplace=True
    )
    wind_ops["Electricity"]=wind_ops["quantity"]
    wind_ops["FlowAmount"]=wind_ops["FlowAmount"]*wind_ops["Electricity"]
    wind_ops.drop(
        columns=[
            "Plant Id",
            "NAICS Code",
            "Reported Fuel Type Code",
            "YEAR",
            "Total Fuel Consumption MMBtu",
            "State",
            "Plant Name",
        ],
        inplace=True,
    )
    # These emissions will later be aggregated with any inventory power plant
    # emissions because each facility has its own construction impacts.
    wind_ops["stage_code"] = "Power plant"
    wind_ops["fuel_type"] = "WIND"
    compartment_map = {"Air": "air", "Water": "water", "Energy": "input"}
    wind_ops["Compartment"] = wind_ops["Compartment"].map(
        compartment_map
    )
    wind_ops["input"]=False
    wind_ops.loc[wind_ops["Compartment"]=="input","input"]=True
    wind_ops["Unit"]="kg"
    wind_total=pd.concat([wind_upstream,wind_ops],ignore_index=True)
    return wind_total
>>>>>>> 9ca8f9ca


def _wind_generation(year):
    """Return the EIA generation data for wind power plants.

    Parameters
    ----------
    year : int
        EIA generation year.

    Returns
    -------
    pandas.DataFrame
        EIA generation data for wind power plants.
    """
    eia_generation_data = eia923_download_extract(year)
    eia_generation_data["Plant Id"] = eia_generation_data[
        "Plant Id"].astype(int)

    column_filt = eia_generation_data["Reported Fuel Type Code"] == "WND"
    df = eia_generation_data.loc[column_filt, :]

    return df


def _wind_om(year):
    """Generate the operations and maintenance LCI for wind farm power plants.
    For 2016 electricity baseline, this data frame includes the construction
    inventory.

    Parameters
    ----------
    year : int
        EIA generation year.

    Returns
    -------
    pandas.DataFrame
        Emission inventory for wind farm power plant O&M.

    Raises
    ------
    ValueError
        If the renwables vintage is not defined or a valid year.
    """
    # Iss150, new construction and O&M LCIs
    if RENEWABLE_VINTAGE == 2020:
        wind_ops_df = pd.read_csv(
            os.path.join(
                data_dir,
                "renewables",
                "2020",
                "wind_farm_om_lci.csv"
                ),
            header=[0, 1],
            na_values=["#VALUE!", "#DIV/0!"],
        )
    elif RENEWABLE_VINTAGE == 2016:
        wind_ops_df = pd.read_csv(
            os.path.join(
                data_dir,
                "renewables",
                "2016",
                "wind_inventory.csv"
            ),
            header=[0,1],
        )
    else:
        raise ValueError("Renewable vintage %s undefined!" % RENEWABLE_VINTAGE)

    # Fix columns
    columns = pd.DataFrame(wind_ops_df.columns.tolist())
    columns.loc[columns[0].str.startswith("Unnamed:"), 0] = np.nan
    columns[0] = columns[0].ffill()
    wind_ops_df.columns = pd.MultiIndex.from_tuples(
        columns.to_records(index=False).tolist()
    )
    wind_ops_df.columns = pd.MultiIndex.from_tuples(
        columns.to_records(index=False).tolist()
    )

    # Make facilities the columns
    wind_ops_df_t = wind_ops_df.transpose()
    wind_ops_df_t = wind_ops_df_t.reset_index()
    new_columns = wind_ops_df_t.loc[0, :].tolist()
    new_columns[0] = "Compartment"
    new_columns[1] = "FlowName"
    wind_ops_df_t.columns = new_columns
    wind_ops_df_t.drop(index=0, inplace=True)

    # Make the rows the flows by facility
    wind_ops_df_t_melt = wind_ops_df_t.melt(
        id_vars=["Compartment", "FlowName"],
        var_name="plant_id",
        value_name="FlowAmount",
    )

    # HOTFIX: remove the "State" and "County" flows.
    # Also drop the NaNs, which correspond to facilities with no data.
    to_drop = wind_ops_df_t_melt[
        (wind_ops_df_t_melt['FlowName'] == 'State') | (
            wind_ops_df_t_melt['FlowName'] == 'County')
    ]
    wind_ops_df_t_melt = wind_ops_df_t_melt.drop(to_drop.index)
    wind_ops_df_t_melt = wind_ops_df_t_melt.dropna(axis=0, subset="FlowAmount")

    # Fix the data types
    wind_ops_df_t_melt = wind_ops_df_t_melt.astype({
        'plant_id' : int,
        'FlowAmount': float,
    })

    wind_generation_data = _wind_generation(year)
    wind_ops = wind_ops_df_t_melt.merge(
        right=wind_generation_data,
        left_on="plant_id",
        right_on="Plant Id",
        how="left",
    )
    wind_ops.rename(
        columns={"Net Generation (Megawatthours)": "quantity"},
        inplace=True
    )
    wind_ops["Electricity"] = wind_ops["quantity"]

    # Unlike the construction inventory, operations are on the basis of
    # per MWh, so in order for the data to integrate correctly with the
    # rest of the inventory, we need to multiply all inventory by electricity
    # generation (in MWh) for the target year.
    wind_ops["FlowAmount"] = wind_ops["FlowAmount"]*wind_ops["Electricity"]
    wind_ops.drop(
        columns=[
            "Plant Id",
            "NAICS Code",
            "Reported Fuel Type Code",
            "YEAR",
            "Total Fuel Consumption MMBtu",
            "State",
            "Plant Name",
        ],
        inplace=True,
    )

    wind_ops["stage_code"] = "Power plant"
    wind_ops["fuel_type"] = "WIND"
    compartment_map = {"Air": "air", "Water": "water", "Energy": "input"}
    wind_ops["Compartment"] = wind_ops["Compartment"].map(
        compartment_map
    )
    wind_ops["input"] = False
    wind_ops["Unit"]="kg"

    return wind_ops


def generate_upstream_wind(year):
    """
    Generate the annual emissions.

    For wind farm construction for each plant in EIA923. The emissions inventory
    file has already allocated the total emissions to construct the turbines and
    balance of system for the entire wind farm over the assumed 20 year life of
    the panels. So the emissions returned below represent 1/20th of the total
    site construction emissions.

    Notes
    -----
    Depends on the data file, wind_inventory.csv, which contains flow amounts
    for all emissions and waste streams at each wind facility in the U.S.

    Parameters
    ----------
    year: int
        Year of EIA-923 fuel data to use.

    Returns
    ----------
    pd.DataFrame
    """
    logging.info("Generating upstream wind inventories")
    wind_cons = _wind_construction(year)
    wind_ops = _wind_om(year)

    if wind_cons is not None:
        wind_df = pd.concat(
            [wind_cons, wind_ops],
            ignore_index=True
        )
    else:
        wind_df = wind_ops

    # Give unique source code
    wind_df["Source"] = "netlnrelwind"

    # Set Electricity as input and correct its units.
    wind_df.loc[wind_df["FlowName"]=="Electricity", "input"] = True
    wind_df.loc[wind_df["FlowName"]=="Electricity", "Unit"] = "MWh"

    # HOTFIX water as an input (Iss147).
    #   These are the negative water-to-water emissions.
    water_filter = (wind_df['Compartment'] == 'water') & (
        wind_df['FlowAmount'] < 0) & (
            wind_df['FlowName'].str.startswith('Water'))
    wind_df.loc[water_filter, 'input'] = True
    wind_df.loc[water_filter, 'FlowAmount'] *= -1.0

    return wind_df


##############################################################################
# MAIN
##############################################################################
if __name__ == "__main__":
<<<<<<< HEAD
    from electricitylci.globals import output_dir
    year = 2016
=======
    year = 2020
>>>>>>> 9ca8f9ca
    wind_upstream = generate_upstream_wind(year)
    wind_upstream.to_csv(f"{output_dir}/upstream_wind_{year}.csv")<|MERGE_RESOLUTION|>--- conflicted
+++ resolved
@@ -1,6 +1,5 @@
 #!/usr/bin/env python3
 # -*- coding: utf-8 -*-
-<<<<<<< HEAD
 #
 # wind_upstream.py
 #
@@ -10,16 +9,6 @@
 import logging
 import os
 
-=======
-# -*- coding: utf-8 -*-
-
-"""Add docstring in public module."""
-if __name__=='__main__':
-    import electricitylci.model_config as config
-    config.model_specs = config.build_model_class()
-import pandas as pd
-from electricitylci.globals import output_dir, data_dir
->>>>>>> 9ca8f9ca
 import numpy as np
 import pandas as pd
 
@@ -73,7 +62,6 @@
     ValueError
         If renewable vintage year is unsupported.
     """
-<<<<<<< HEAD
     # Iss150, new construction and O&M LCIs
     if RENEWABLE_VINTAGE == 2020:
         wind_df = pd.read_csv(
@@ -93,15 +81,6 @@
     else:
         raise ValueError("Renewable vintage %s undefined!" % RENEWABLE_VINTAGE)
 
-=======
-    eia_generation_data = eia923_download_extract(year)
-    eia_generation_data["Plant Id"] = eia_generation_data["Plant Id"].astype(
-        int
-    )
-    column_filt = eia_generation_data["Reported Fuel Type Code"] == "WND"
-    wind_generation_data = eia_generation_data.loc[column_filt, :]
-    wind_df = pd.read_csv(f"{data_dir}/wind_farm_2020_construction_LCI.csv", header=[0, 1])
->>>>>>> 9ca8f9ca
     columns = pd.DataFrame(wind_df.columns.tolist())
     columns.loc[columns[0].str.startswith("Unnamed:"), 0] = np.nan
     columns[0] = columns[0].ffill()
@@ -171,74 +150,10 @@
     wind_upstream["Compartment"] = wind_upstream["Compartment"].map(
         compartment_map
     )
-<<<<<<< HEAD
     wind_upstream["input"] = False
     wind_upstream["Unit"] = "kg"
 
     return wind_upstream
-=======
-    wind_upstream["input"]=False
-    wind_upstream.loc[wind_upstream["Compartment"]=="input","input"]=True
-    wind_upstream["Unit"]="kg"
-    # wind_upstream['Compartment']=wind_upstream['Compartment'].str.lower()
-
-    wind_ops_df = pd.read_csv(f"{data_dir}/wind_farm_2020_OM_LCI.csv", header=[0, 1], na_values=["#VALUE!", "#DIV/0!"])
-    columns = pd.DataFrame(wind_ops_df.columns.tolist())
-    columns.loc[columns[0].str.startswith("Unnamed:"), 0] = np.nan
-    columns[0] = columns[0].fillna(method="ffill")
-    wind_ops_df.columns = pd.MultiIndex.from_tuples(
-        columns.to_records(index=False).tolist()
-    )
-    wind_ops_df_t = wind_ops_df.transpose()
-    wind_ops_df_t = wind_ops_df_t.reset_index()
-    new_columns = wind_ops_df_t.loc[0, :].tolist()
-    new_columns[0] = "Compartment"
-    new_columns[1] = "FlowName"
-    wind_ops_df_t.columns = new_columns
-    wind_ops_df_t.drop(index=0, inplace=True)
-    wind_ops_df_t_melt = wind_ops_df_t.melt(
-        id_vars=["Compartment", "FlowName"],
-        var_name="plant_id",
-        value_name="FlowAmount",
-    )
-    wind_ops_df_t_melt = wind_ops_df_t_melt.astype({'plant_id' : int})
-    wind_ops = wind_ops_df_t_melt.merge(
-        right=wind_generation_data,
-        left_on="plant_id",
-        right_on="Plant Id",
-        how="left",
-    )
-    wind_ops.rename(
-        columns={"Net Generation (Megawatthours)": "quantity"}, inplace=True
-    )
-    wind_ops["Electricity"]=wind_ops["quantity"]
-    wind_ops["FlowAmount"]=wind_ops["FlowAmount"]*wind_ops["Electricity"]
-    wind_ops.drop(
-        columns=[
-            "Plant Id",
-            "NAICS Code",
-            "Reported Fuel Type Code",
-            "YEAR",
-            "Total Fuel Consumption MMBtu",
-            "State",
-            "Plant Name",
-        ],
-        inplace=True,
-    )
-    # These emissions will later be aggregated with any inventory power plant
-    # emissions because each facility has its own construction impacts.
-    wind_ops["stage_code"] = "Power plant"
-    wind_ops["fuel_type"] = "WIND"
-    compartment_map = {"Air": "air", "Water": "water", "Energy": "input"}
-    wind_ops["Compartment"] = wind_ops["Compartment"].map(
-        compartment_map
-    )
-    wind_ops["input"]=False
-    wind_ops.loc[wind_ops["Compartment"]=="input","input"]=True
-    wind_ops["Unit"]="kg"
-    wind_total=pd.concat([wind_upstream,wind_ops],ignore_index=True)
-    return wind_total
->>>>>>> 9ca8f9ca
 
 
 def _wind_generation(year):
@@ -452,11 +367,7 @@
 # MAIN
 ##############################################################################
 if __name__ == "__main__":
-<<<<<<< HEAD
     from electricitylci.globals import output_dir
-    year = 2016
-=======
     year = 2020
->>>>>>> 9ca8f9ca
     wind_upstream = generate_upstream_wind(year)
     wind_upstream.to_csv(f"{output_dir}/upstream_wind_{year}.csv")