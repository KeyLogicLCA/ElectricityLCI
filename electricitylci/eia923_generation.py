import pandas as pd
import zipfile
import io
import os
from os.path import join
import requests
from electricitylci.globals import data_dir, EIA923_BASE_URL, FUEL_CAT_CODES
from electricitylci.utils import download_unzip, find_file_in_folder
from electricitylci.model_config import model_specs

from electricitylci.eia860_facilities import eia860_balancing_authority
from functools import lru_cache

EIA923_PAGES = {
    "1": "Page 1 Generation and Fuel Data",
    "2": "Page 2 Stocks Data",
    "2a": "Page 2 Oil Stocks Data",
    "2b": "Page 2 Coal Stocks Data",
    "2c": "Page 2 Petcoke Stocks Data",
    "3": "Page 3 Boiler Fuel Data",
    "4": "Page 4 Generator Data",
    "5": "Page 5 Fuel Receipts and Costs",
    "6": "Page 6 Plant Frame",
    "7": "Page 7 File Layout",
    "8c": "8C Air Emissions Control Info",
}

EIA923_HEADER_ROWS = {
    "1": 5,
    "2": 5,
    "2a": 5,
    "2b": 5,
    "2c": 5,
    "3": 5,
    "4": 5,
    "5": 4,
    "6": 5,
    "8c": 4,
}


def _clean_columns(df):
    "Remove special characters and convert column names to snake case"
    df.columns = (
        df.columns.str.lower()
        .str.replace("[^0-9a-zA-Z\-]+", " ")
        .str.replace("-", "")
        .str.strip()
        .str.replace(" ", "_")
    )
    return df


def eia923_download(year, save_path):
    """
    Download and unzip one year of EIA 923 annual data to a subfolder
    of the data directory

    Parameters
    ----------
    year : int or str
        The year of data to download and save
    save_path : path or str
        A folder where the zip file contents should be extracted

    """
    current_url = EIA923_BASE_URL + "xls/f923_{}.zip".format(year)
    archive_url = EIA923_BASE_URL + "archive/xls/f923_{}.zip".format(year)

    # try to download using the most current year url format
    try:
        download_unzip(current_url, save_path)
    except ValueError:
        download_unzip(archive_url, save_path)


def load_eia923_excel(eia923_path, page="1"):
    page_to_load = EIA923_PAGES[page]
    header_row = EIA923_HEADER_ROWS[page]
    eia = pd.read_excel(
        eia923_path,
        sheet_name=page_to_load,
        header=header_row,
        na_values=["."],
        dtype={"Plant Id": str, "YEAR": str, "NAICS Code": str},
    )
    # Get ride of line breaks. And apparently 2015 had 'Plant State'
    # instead of 'State'
    eia.columns = eia.columns.str.replace("\n", " ").str.replace(
        "Plant State", "State"
    )

    # colstokeep = [
    #     'Plant Id',
    #     'Plant Name',
    #     'State',
    #     'Reported Prime Mover',
    #     'Reported Fuel Type Code',
    #     'Total Fuel Consumption MMBtu',
    #     'Net Generation (Megawatthours)',
    #     'YEAR'
    # ]
    # eia = eia.loc[:, colstokeep]

    return eia


# This function is called multiple times by the various upstream modules.
# lru_cache allows us to only read from the csv only once.
@lru_cache(maxsize=10)
def eia923_download_extract(
    year,
    group_cols=[
        "Plant Id",
        "Plant Name",
        "State",
        "NAICS Code",
        "Reported Prime Mover",
        "Reported Fuel Type Code",
        "YEAR",
    ],
):
    """
    Download (if necessary) and extract a single year of generation/fuel
    consumption data from EIA-923.

    Data are grouped by plant level

    Parameters
    ----------
    year : int or str
        Year of data to download/extract
    group_cols : list, optional
        The columns from EIA923 generation and fuel sheet to use when grouping
        generation and fuel consumption data.

    """
    expected_923_folder = join(data_dir, "f923_{}".format(year))

    if not os.path.exists(expected_923_folder):
        print("Downloading EIA-923 files")
        eia923_download(year=year, save_path=expected_923_folder)

        eia923_path, eia923_name = find_file_in_folder(
            folder_path=expected_923_folder,
            file_pattern_match=["2_3_4_5"],
            return_name=True,
        )
        # eia923_files = os.listdir(expected_923_folder)

        # # would be more elegent with glob but this works to identify the
        # # Schedule_2_3_4_5 file
        # for f in eia923_files:
        #     if '2_3_4_5' in f:
        #         gen_file = f

        # eia923_path = join(expected_923_folder, gen_file)

        # colstokeep = group_cols + sum_cols
        eia = load_eia923_excel(eia923_path)

        # Save as csv for easier access in future
        csv_fn = eia923_name.split(".")[0] + "page_1.csv"
        csv_path = join(expected_923_folder, csv_fn)
        eia.to_csv(csv_path, index=False)

    else:
        all_files = os.listdir(expected_923_folder)

        # Check for both csv and year<_Final> in case multiple years
        # or other csv files exist
        csv_file = [
            f
            for f in all_files
            if ".csv" in f and "{}_Final".format(year) in f and "page_1" in f
        ]

        # Read and return the existing csv file if it exists
        if csv_file:
            print("Loading {} EIA-923 data from csv file".format(year))
            fn = csv_file[0]
            csv_path = join(expected_923_folder, fn)
            eia = pd.read_csv(
                csv_path,
                dtype={"Plant Id": str, "YEAR": str, "NAICS Code": str},
                low_memory=False,
            )

        else:

            eia923_path, eia923_name = find_file_in_folder(
                folder_path=expected_923_folder,
                file_pattern_match=["2_3_4_5", "xlsx"],
                return_name=True,
            )

            # # would be more elegent with glob but this works to identify the
            # # Schedule_2_3_4_5 file
            # for f in all_files:
            #     if '2_3_4_5' in f:
            #         gen_file = f
            # eia923_path = join(expected_923_folder, gen_file)
            eia = load_eia923_excel(eia923_path)

            csv_fn = eia923_name.split(".")[0] + "_page_1.csv"
            csv_path = join(expected_923_folder, csv_fn)
            eia.to_csv(csv_path, index=False)

    # EIA_923 = eia
    # Grouping similar facilities together.
    # group_cols = ['Plant Id', 'Plant Name', 'State', 'YEAR']
    sum_cols = [
        "Total Fuel Consumption MMBtu",
        "Net Generation (Megawatthours)",
    ]
    EIA_923_generation_data = eia.groupby(group_cols, as_index=False)[
        sum_cols
    ].sum()

    return EIA_923_generation_data


def group_fuel_categories(df):

    new_fuel_categories = df["Reported Fuel Type Code"].map(FUEL_CAT_CODES)

    return new_fuel_categories


def eia923_primary_fuel(
    eia923_gen_fuel=None,
    year=None,
    method_col="Net Generation (Megawatthours)",
):
    """
    Determine the primary fuel for each power plant. Include the NAICS code
    for each plant in output.

    Primary fuel can be determined using either generation (output) or fuel
    consumption (input). EIA923 doesn't list fuel inputs for non-combustion
    generation (wind, sun, hydro, etc), so an additional step to determine
    the primary fuel of these plants if 'Total Fuel Consumption MMBtu' is
    selected as the method.

    Parameters
    ----------
    year : int
        Year of 923 data
    method_col : str, optional
        The method to use when determining the primary fuel of a power plant
        (the default is 'Net Generation (Megawatthours)', and the alternative
        is 'Total Fuel Consumption MMBtu')

    """
    if year:
        eia923_gen_fuel = eia923_download_extract(year)
    # eia923_gen_fuel['FuelCategory'] = group_fuel_categories(eia923_gen_fuel)
    # eia923_gen_fuel.rename(columns={'Reported Fuel Type Code'})

    group_cols = ["Plant Id", "NAICS Code", "Reported Fuel Type Code"]

    sum_cols = [
        "Net Generation (Megawatthours)",
        "Total Fuel Consumption MMBtu",
    ]
    plant_fuel_total = eia923_gen_fuel.groupby(group_cols, as_index=False)[
        sum_cols
    ].sum()

    # Find the dataframe index for the fuel with the most gen at each plant
    # Use this to slice the dataframe and return plant code and primary fuel
    primary_fuel_idx = plant_fuel_total.groupby("Plant Id")[
        method_col
    ].idxmax()

    data_cols = [
        "Plant Id",
        "NAICS Code",
        "Reported Fuel Type Code",
        "Net Generation (Megawatthours)",
    ]
    primary_fuel = plant_fuel_total.loc[primary_fuel_idx, data_cols]

    # Also going to include the percent of total generation from primary
    # fuel
    total_gen_plant = eia923_gen_fuel.groupby("Plant Id", as_index=False)[
        "Net Generation (Megawatthours)"
    ].sum()
    total_gen_plant.rename(
        columns={"Net Generation (Megawatthours)": "total_gen"}, inplace=True
    )
    primary_fuel = primary_fuel.merge(total_gen_plant, on="Plant Id")
    primary_fuel["primary fuel percent gen"] = (
        primary_fuel["Net Generation (Megawatthours)"]
        / primary_fuel["total_gen"]
        * 100
    )
    primary_fuel["primary fuel percent gen"].fillna(value=0, inplace=True)
    primary_fuel["FuelCategory"] = group_fuel_categories(primary_fuel)
    if keep_mixed_plant_category:
        primary_fuel.loc[
            primary_fuel["primary fuel percent gen"]
            < min_plant_percent_generation_from_primary_fuel_category,
            "FuelCategory",
        ] = "MIXED"
    primary_fuel.rename(
        columns={"Reported Fuel Type Code": "PrimaryFuel"}, inplace=True
    )
    criteria = (eia923_gen_fuel["Reported Fuel Type Code"] == "SUN") & (
        eia923_gen_fuel["Reported Prime Mover"] != "PV"
    )
    nonsolar_pv_plants = eia923_gen_fuel.loc[criteria, "Plant Id"].unique()
    primary_fuel.loc[
        (primary_fuel["Plant Id"].isin(nonsolar_pv_plants))
        & (primary_fuel["FuelCategory"] == "SOLAR"),
        "FuelCategory",
    ] = "SOLARTHERMAL"
    primary_fuel.reset_index(inplace=True, drop=True)

    keep_cols = [
        "Plant Id",
        "NAICS Code",
        "FuelCategory",
        "PrimaryFuel",
        "primary fuel percent gen",
    ]

    return primary_fuel.loc[:, keep_cols]


def calculate_plant_efficiency(gen_fuel_data):

    plant_total = gen_fuel_data.groupby("Plant Id", as_index=False).sum()
    plant_total["efficiency"] = (
        plant_total["Net Generation (Megawatthours)"]
        * 10
        / (plant_total["Total Fuel Consumption MMBtu"] * 3.412)
        * 100
    )
    return plant_total


def efficiency_filter(df, egrid_facility_efficiency_filters):

    upper = egrid_facility_efficiency_filters["upper_efficiency"]
    lower = egrid_facility_efficiency_filters["lower_efficiency"]

    df = df.loc[(df["efficiency"] >= lower) & (df["efficiency"] <= upper), :]

    return df


def build_generation_data(
    egrid_facilities_to_include=None, generation_years=None,
    ):
    """
    Build a dataset of facility-level generation using EIA923. This
    function will apply filters for positive generation, generation
    efficiency within a given range, and a minimum percent of generation
    from the primary fuel (if set in the config file). The returned
    dataframe also includes the balancing authority for every power
    plant.

    Parameters
    ----------
    egrid_facilities_to_include : list, optional
        List of plant codes to include (default is None, which builds a list)
    generation_years : list, optional
        Years of generation data to include in the output (default is None,
        which builds a list from the inventories of interest and eia_gen_year
        parameters)

    Returns
    ----------
    DataFrame

    Dataframe columns include:
    ['FacilityID', 'Electricity', 'Year']
    """

    if generation_years is None:
        # Use the years from inventories of interest
        generation_years = set(
            list(model_specs.inventories_of_interest.values()) + [model_specs.eia_gen_year]
        )

    df_list = []
    for year in generation_years:
        gen_fuel_data = eia923_download_extract(year)
        primary_fuel = eia923_primary_fuel(gen_fuel_data)
        gen_efficiency = calculate_plant_efficiency(gen_fuel_data)

        final_gen_df = gen_efficiency.merge(primary_fuel, on="Plant Id")
        if not egrid_facilities_to_include:
            if model_specs.include_only_egrid_facilities_with_positive_generation:
                final_gen_df = final_gen_df.loc[
                    final_gen_df["Net Generation (Megawatthours)"] >= 0, :
                ]
<<<<<<< HEAD
            if model_specs.filter_on_efficiency:
                final_gen_df = efficiency_filter(final_gen_df, model_specs.egrid_facility_efficiency_filters)
            if model_specs.filter_on_min_plant_percent_generation_from_primary_fuel and not model_specs.keep_mixed_plant_category:
=======
            if filter_on_efficiency:
                final_gen_df = efficiency_filter(final_gen_df)
            if (
                filter_on_min_plant_percent_generation_from_primary_fuel
                and not keep_mixed_plant_category
            ):
>>>>>>> 896f53ec
                final_gen_df = final_gen_df.loc[
                    final_gen_df["primary fuel percent gen"]
                    >= model_specs.min_plant_percent_generation_from_primary_fuel_category,
                    :,
                ]
            # if filter_non_egrid_emission_on_NAICS:
            #     # Check with Wes to see what the filter here is supposed to be
            #     final_gen_df = final_gen_df.loc[
            #         final_gen_df['NAICS Code'] == '22', :
            #     ]
        else:
            final_gen_df = final_gen_df.loc[
                final_gen_df["Plant Id"].isin(egrid_facilities_to_include), :
            ]

        ba_match = eia860_balancing_authority(year)
        ba_match["Plant Id"] = ba_match["Plant Id"].astype(int)
        final_gen_df["Plant Id"] = final_gen_df["Plant Id"].astype(int)
        final_gen_df = final_gen_df.merge(ba_match, on="Plant Id", how="left")
        final_gen_df["Year"] = int(year)
        df_list.append(final_gen_df)

    all_years_gen = pd.concat(df_list)

    all_years_gen = all_years_gen.rename(
        columns={
            "Plant Id": "FacilityID",
            "Net Generation (Megawatthours)": "Electricity",
        }
    )

    all_years_gen = all_years_gen.loc[:, ["FacilityID", "Electricity", "Year"]]
    all_years_gen.reset_index(drop=True, inplace=True)
    all_years_gen["Year"] = all_years_gen["Year"].astype("int32")
    return all_years_gen


def eia923_generation_and_fuel(year):
    expected_923_folder = join(data_dir, "f923_{}".format(year))

    if not os.path.exists(expected_923_folder):
        print("Downloading EIA-923 files")
        eia923_download(year=year, save_path=expected_923_folder)

        eia923_path, eia923_name = find_file_in_folder(
            folder_path=expected_923_folder,
            file_pattern_match=["2_3_4_5", "xlsx"],
            return_name=True,
        )
        # Save as csv for easier access in future
        csv_fn = eia923_name.split(".")[0] + "page_1.csv"
        csv_path = join(expected_923_folder, csv_fn)
        eia = load_eia923_excel(expected_923_folder, page="1")
        eia.to_csv(csv_path, index=False)
    else:
        all_files = os.listdir(expected_923_folder)
        # Check for both csv and year<_Final> in case multiple years
        # or other csv files exist
        csv_file = [
            f
            for f in all_files
            if ".csv" in f and "{}_Final".format(year) in f and "page_1" in f
        ]

        # Read and return the existing csv file if it exists
        if csv_file:
            print("Loading {} EIA-923 data from csv file".format(year))
            fn = csv_file[0]
            csv_path = join(expected_923_folder, fn)
            eia = pd.read_csv(
                csv_path,
                dtype={"Plant Id": str, "YEAR": str, "NAICS Code": str},
                low_memory=False,
            )
        else:

            eia923_path, eia923_name = find_file_in_folder(
                folder_path=expected_923_folder,
                file_pattern_match=["2_3_4_5", "xlsx"],
                return_name=True,
            )

            # # would be more elegent with glob but this works to identify the
            # # Schedule_2_3_4_5 file
            # for f in all_files:
            #     if '2_3_4_5' in f:
            #         gen_file = f
            # eia923_path = join(expected_923_folder, gen_file)
            eia = load_eia923_excel(eia923_path, page="1")
            csv_fn = eia923_name.split(".")[0] + "_page_1.csv"
            csv_path = join(expected_923_folder, csv_fn)
            eia.to_csv(csv_path, index=False)
    eia = _clean_columns(eia)
    return eia


def eia923_boiler_fuel(year):
    expected_923_folder = join(data_dir, "f923_{}".format(year))

    if not os.path.exists(expected_923_folder):
        print("Downloading EIA-923 files")
        eia923_download(year=year, save_path=expected_923_folder)

        eia923_path, eia923_name = find_file_in_folder(
            folder_path=expected_923_folder,
            file_pattern_match=["2_3_4_5", "xlsx"],
            return_name=True,
        )
        # Save as csv for easier access in future
        csv_fn = eia923_name.split(".")[0] + "page_3.csv"
        csv_path = join(expected_923_folder, csv_fn)
        eia = load_eia923_excel(expected_923_folder, page="3")
        eia.to_csv(csv_path, index=False)
    else:
        all_files = os.listdir(expected_923_folder)
        # Check for both csv and year<_Final> in case multiple years
        # or other csv files exist
        csv_file = [
            f
            for f in all_files
            if ".csv" in f and "{}_Final".format(year) in f and "page_3" in f
        ]

        # Read and return the existing csv file if it exists
        if csv_file:
            print("Loading {} EIA-923 data from csv file".format(year))
            fn = csv_file[0]
            csv_path = join(expected_923_folder, fn)
            eia = pd.read_csv(
                csv_path,
                dtype={"Plant Id": str, "YEAR": str, "NAICS Code": str},
                low_memory=False,
            )
        else:

            eia923_path, eia923_name = find_file_in_folder(
                folder_path=expected_923_folder,
                file_pattern_match=["2_3_4_5", "xlsx"],
                return_name=True,
            )

            # # would be more elegent with glob but this works to identify the
            # # Schedule_2_3_4_5 file
            # for f in all_files:
            #     if '2_3_4_5' in f:
            #         gen_file = f
            # eia923_path = join(expected_923_folder, gen_file)
            eia = load_eia923_excel(eia923_path, page="3")
            csv_fn = eia923_name.split(".")[0] + "_page_3.csv"
            csv_path = join(expected_923_folder, csv_fn)
            eia.to_csv(csv_path, index=False)
    eia = _clean_columns(eia)
    return eia


def eia923_sched8_aec(year):
    expected_923_folder = join(data_dir, "f923_{}".format(year))

    if not os.path.exists(expected_923_folder):
        print("Downloading EIA-923 files")
        eia923_download(year=year, save_path=expected_923_folder)

        eia923_path, eia923_name = find_file_in_folder(
            folder_path=expected_923_folder,
            file_pattern_match=["Schedule_8", "xlsx"],
            return_name=True,
        )
        # Save as csv for easier access in future
        csv_fn = eia923_name.split(".")[0] + "page_8c.csv"
        csv_path = join(expected_923_folder, csv_fn)
        eia = load_eia923_excel(expected_923_folder, page="8c")
        eia.to_csv(csv_path, index=False)
    else:
        all_files = os.listdir(expected_923_folder)
        # Check for both csv and year<_Final> in case multiple years
        # or other csv files exist
        csv_file = [
            f
            for f in all_files
            if ".csv" in f and "{}_Final".format(year) in f and "page_8c" in f
        ]

        # Read and return the existing csv file if it exists
        if csv_file:
            print("Loading {} EIA-923 data from csv file".format(year))
            fn = csv_file[0]
            csv_path = join(expected_923_folder, fn)
            eia = pd.read_csv(
                csv_path,
                dtype={"Plant Id": str, "YEAR": str, "NAICS Code": str},
                low_memory=False,
            )
        else:

            eia923_path, eia923_name = find_file_in_folder(
                folder_path=expected_923_folder,
                file_pattern_match=["Schedule_8", "xlsx"],
                return_name=True,
            )

            # # would be more elegent with glob but this works to identify the
            # # Schedule_2_3_4_5 file
            # for f in all_files:
            #     if '2_3_4_5' in f:
            #         gen_file = f
            # eia923_path = join(expected_923_folder, gen_file)
            eia = load_eia923_excel(eia923_path, page="8c")
            csv_fn = eia923_name.split(".")[0] + "_page_8c.csv"
            csv_path = join(expected_923_folder, csv_fn)
            eia.to_csv(csv_path, index=False)
    eia = _clean_columns(eia)
    return eia


if __name__ == "__main__":
    rawr = eia923_sched8_aec(2016)
<|MERGE_RESOLUTION|>--- conflicted
+++ resolved
@@ -396,18 +396,12 @@
                 final_gen_df = final_gen_df.loc[
                     final_gen_df["Net Generation (Megawatthours)"] >= 0, :
                 ]
-<<<<<<< HEAD
             if model_specs.filter_on_efficiency:
-                final_gen_df = efficiency_filter(final_gen_df, model_specs.egrid_facility_efficiency_filters)
-            if model_specs.filter_on_min_plant_percent_generation_from_primary_fuel and not model_specs.keep_mixed_plant_category:
-=======
-            if filter_on_efficiency:
                 final_gen_df = efficiency_filter(final_gen_df)
             if (
-                filter_on_min_plant_percent_generation_from_primary_fuel
-                and not keep_mixed_plant_category
+                model_specs.filter_on_min_plant_percent_generation_from_primary_fuel
+                and not model_specs.keep_mixed_plant_category
             ):
->>>>>>> 896f53ec
                 final_gen_df = final_gen_df.loc[
                     final_gen_df["primary fuel percent gen"]
                     >= model_specs.min_plant_percent_generation_from_primary_fuel_category,
@@ -623,4 +617,4 @@
 
 
 if __name__ == "__main__":
-    rawr = eia923_sched8_aec(2016)
+    rawr = eia923_sched8_aec(2016)