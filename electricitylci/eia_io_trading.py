--- conflicted
+++ resolved
@@ -371,15 +371,7 @@
     # The data frame has annual net trades from CA to US, pull series for
     # this trade year.
     logging.info("Reading canadian import data")
-<<<<<<< HEAD
     df_CA_Imports_Gen = _read_ca_imports(year)
-=======
-    df_CA_Imports_Gen = pd.read_csv(
-        os.path.join(data_dir, "CA_Imports_Gen.csv"),
-        index_col=0
-    )
-    df_CA_Imports_Gen = df_CA_Imports_Gen[str(year)]
->>>>>>> 5ca4c293
 
     # Add Canadian import data to the net generation dataset,
     # concatenate, convert to data frame, and put in alpha order
@@ -401,14 +393,7 @@
     # Zero-fill any mis-matches in the merge.
     net_gen_check = net_gen_check.fillna({0: 0, 'Electricity': 0})
 
-<<<<<<< HEAD
     # HOTFIX: add a tiny bit to denom.; avoid zero division [2024-03-14; TWD]
-=======
-    # Check the net generation of each Balancing Authority against EIA 923 data.
-    # If the percent change of a given area is greater than the mean absolute
-    # difference of all of the areas, it will be treated as an error and
-    # replaced with the value in EIA923.
->>>>>>> 5ca4c293
     net_gen_check["diff"] = abs(
         net_gen_check["Electricity"] - net_gen_check[0]) / (
             1e-9 + net_gen_check[0]
