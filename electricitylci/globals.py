import os
<<<<<<< HEAD

=======
>>>>>>> 8e814712

def set_dir(directory):
    if not os.path.exists(directory): os.makedirs(directory)
    return directory

try: modulepath = os.path.dirname(os.path.realpath(__file__)).replace('\\', '/') + '/'
except NameError: modulepath = 'electricitylci/'
# modulepath = os.path.dirname(os.path.realpath("__file__"))
output_dir = os.path.join(modulepath, 'output')
data_dir = os.path.join(modulepath,  'data')

<<<<<<< HEAD
=======
output_dir = modulepath + 'output/'
data_dir = modulepath + 'data/'

>>>>>>> 8e814712
def join_with_underscore(items):
    type_cast_to_str = False
    for x in items:
        if not isinstance(x, str):
            # raise TypeError("join_with_underscore()  inputs must be string")
            type_cast_to_str = True
    if type_cast_to_str:
        items = [str(x) for x in items]

    return "_".join(items)

electricity_flow_name_generation_and_distribution = 'Electricity, AC, 2300-7650 V'  #ref Table 1.1 NERC report
electricity_flow_name_consumption = 'Electricity, AC, 120 V'
<|MERGE_RESOLUTION|>--- conflicted
+++ resolved
@@ -1,35 +1,27 @@
-import os
-<<<<<<< HEAD
-
-=======
->>>>>>> 8e814712
-
-def set_dir(directory):
-    if not os.path.exists(directory): os.makedirs(directory)
-    return directory
-
-try: modulepath = os.path.dirname(os.path.realpath(__file__)).replace('\\', '/') + '/'
-except NameError: modulepath = 'electricitylci/'
-# modulepath = os.path.dirname(os.path.realpath("__file__"))
-output_dir = os.path.join(modulepath, 'output')
-data_dir = os.path.join(modulepath,  'data')
-
-<<<<<<< HEAD
-=======
-output_dir = modulepath + 'output/'
-data_dir = modulepath + 'data/'
-
->>>>>>> 8e814712
-def join_with_underscore(items):
-    type_cast_to_str = False
-    for x in items:
-        if not isinstance(x, str):
-            # raise TypeError("join_with_underscore()  inputs must be string")
-            type_cast_to_str = True
-    if type_cast_to_str:
-        items = [str(x) for x in items]
-
-    return "_".join(items)
-
-electricity_flow_name_generation_and_distribution = 'Electricity, AC, 2300-7650 V'  #ref Table 1.1 NERC report
-electricity_flow_name_consumption = 'Electricity, AC, 120 V'
+import os
+
+
+def set_dir(directory):
+    if not os.path.exists(directory): os.makedirs(directory)
+    return directory
+
+try: modulepath = os.path.dirname(os.path.realpath(__file__)).replace('\\', '/') + '/'
+except NameError: modulepath = 'electricitylci/'
+# modulepath = os.path.dirname(os.path.realpath("__file__"))
+output_dir = os.path.join(modulepath, 'output')
+data_dir = os.path.join(modulepath,  'data')
+
+
+def join_with_underscore(items):
+    type_cast_to_str = False
+    for x in items:
+        if not isinstance(x, str):
+            # raise TypeError("join_with_underscore()  inputs must be string")
+            type_cast_to_str = True
+    if type_cast_to_str:
+        items = [str(x) for x in items]
+
+    return "_".join(items)
+
+electricity_flow_name_generation_and_distribution = 'Electricity, AC, 2300-7650 V'  #ref Table 1.1 NERC report
+electricity_flow_name_consumption = 'Electricity, AC, 120 V'