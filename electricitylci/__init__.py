
def get_generation_process_df(source='egrid', regions='all'):
    """Create a dataframe of inputs and outputs to electricity generation processes."""
    from electricitylci.egrid_filter import electricity_for_selected_egrid_facilities,emissions_and_waste_for_selected_egrid_facilities
    from electricitylci.generation import create_generation_process_df
    generation_process_df = create_generation_process_df(electricity_for_selected_egrid_facilities,emissions_and_waste_for_selected_egrid_facilities,subregion=regions)
    return generation_process_df
    
def get_generation_mix_process_df(source='egrid',regions='all'):
    from electricitylci.egrid_filter import electricity_for_selected_egrid_facilities
    from electricitylci.generation_mix import create_generation_mix_process_df_from_model_generation_data,create_generation_mix_process_df_from_egrid_ref_data
    from electricitylci.model_config import gen_mix_from_model_generation_data
    if gen_mix_from_model_generation_data:
        generation_mix_process_df = create_generation_mix_process_df_from_model_generation_data(electricity_for_selected_egrid_facilities, regions)
    else:
        generation_mix_process_df = create_generation_mix_process_df_from_egrid_ref_data(regions)
    return generation_mix_process_df

def write_generation_process_database_to_dict(gen_database,regions='all'):
    from electricitylci.generation import olcaschema_genprocess
    gen_dict = olcaschema_genprocess(gen_database,subregion=regions)
    return gen_dict

def write_generation_mix_database_to_dict(genmix_database,regions='all'):
    from electricitylci.generation_mix import olcaschema_genmix
    genmix_dict = olcaschema_genmix(genmix_database,subregion=regions)
    return genmix_dict

#Currently only valid for all egrid subregions
def write_surplus_pool_and_consumption_mix_dict():
    from electricitylci.consumption_mix import surplus_dict
    from electricitylci.consumption_mix import consumption_dict
    surplus_pool_and_con_mix = {**surplus_dict,**consumption_dict}
    return surplus_pool_and_con_mix

def write_distribution_dict():
    from electricitylci.distribution import distribution_mix_dictionary
    return distribution_mix_dictionary()

#Send one or more process dictionaries to be written to json-ld
def write_process_dicts_to_jsonld(*process_dicts):
    from electricitylci.olca_jsonld_writer import write
<<<<<<< HEAD
    from electricitylci.globals import output_dir,model_name
=======
    from electricitylci.globals import output_dir
    from electricitylci.model_config import model_name
>>>>>>> f30af62a
    all_process_dicts = dict()
    for d in process_dicts:
        all_process_dicts={**all_process_dicts,**d}
    write(all_process_dicts,output_dir+model_name+'_jsonld.zip')

def write_generation_process_dict_to_template(gen_dict):
    from electricitylci.fedlcacommons_template_builder import gen_process_template_generator
    gen_process_template_generator(gen_dict)

def write_generation_mix_dict_to_template(genmix_dict):
    from electricitylci.fedlcacommons_template_builder import gen_mix_template_generator
    gen_mix_template_generator(genmix_dict)

<|MERGE_RESOLUTION|>--- conflicted
+++ resolved
@@ -40,12 +40,8 @@
 #Send one or more process dictionaries to be written to json-ld
 def write_process_dicts_to_jsonld(*process_dicts):
     from electricitylci.olca_jsonld_writer import write
-<<<<<<< HEAD
-    from electricitylci.globals import output_dir,model_name
-=======
     from electricitylci.globals import output_dir
     from electricitylci.model_config import model_name
->>>>>>> f30af62a
     all_process_dicts = dict()
     for d in process_dicts:
         all_process_dicts={**all_process_dicts,**d}
