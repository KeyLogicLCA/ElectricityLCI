--- conflicted
+++ resolved
@@ -512,11 +512,7 @@
         subregion = config.model_specs.regional_aggregation
 
     io_trade_df = trade.ba_io_trading_model(
-<<<<<<< HEAD
-        year=config.model_specs.eia_gen_year, subregion=subregion
-=======
         year=config.model_specs.eia_gen_year, subregion=subregion, regions_to_keep=regions_to_keep
->>>>>>> 896f53ec
     )
     return io_trade_df
 
