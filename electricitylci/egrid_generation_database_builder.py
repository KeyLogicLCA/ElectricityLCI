--- conflicted
+++ resolved
@@ -1,496 +1,472 @@
-#Dictionary Creator
-#This is the main file that creates the dictionary with all the regions and fuel. This is essentially the database generator in a dictionary format.
-from electricitylci.globals import output_dir
-from electricitylci.globals import data_dir
-import sys
-import pandas as pd
-import os
-import warnings
-import numpy as np
-import math
-warnings.filterwarnings("ignore")
-
-from electricitylci.process_dictionary_writer import *
-from electricitylci.egrid_facilities import egrid_facilities,egrid_subregions
-from electricitylci.egrid_emissions_and_waste_by_facility import years_in_emissions_and_wastes_by_facility
-from electricitylci.globals import egrid_year, fuel_name, join_with_underscore
-from electricitylci.eia923_generation import eia_download_extract
-from electricitylci.process_exchange_aggregator_uncertainty import compilation,uncertainty
-from electricitylci.elementaryflows import map_emissions_to_fedelemflows,map_renewable_heat_flows_to_fedelemflows,map_compartment_to_flow_type,add_flow_direction
-
-#Get a subset of the egrid_facilities dataset
-egrid_facilities_w_fuel_region = egrid_facilities[['FacilityID','Subregion','PrimaryFuel','FuelCategory','PercentGenerationfromDesignatedFuelCategory']]
-egrid_facilities_w_fuel_region['FacilityID'] = egrid_facilities_w_fuel_region['FacilityID'].astype(str)
-
-
-
-def create_generation_process_df(generation_data,emissions_data,subregion='ALL'):  
-
-    emissions_data = emissions_data.drop(columns = ['FacilityID'])
-    combined_data = generation_data.merge(emissions_data, left_on = ['FacilityID'], right_on = ['eGRID_ID'], how = 'right')   
-
-
-    #Checking the odd year
-    for year in years_in_emissions_and_wastes_by_facility:
-
-        if year != egrid_year:
-           odd_year = year;
-
-    #checking if any of the years are odd. If yes, we need EIA data.
-    non_egrid_emissions_odd_year = combined_data[combined_data['Year'] == odd_year]
-    odd_database = pd.unique(non_egrid_emissions_odd_year['Source'])
-      
-    
-    #Downloading the required EIA923 data
-    if odd_year != None:
-        EIA_923_gen_data = eia_download_extract(odd_year)
-    
-    EIA_923_gen_data['Plant Id'] = EIA_923_gen_data['Plant Id'].astype(str)
-    
-    #Merging database with EIA 923 data
-    database_with_new_generation = combined_data.merge(EIA_923_gen_data, left_on = ['eGRID_ID'],right_on = ['Plant Id'],how = 'left')
-    database_with_new_generation['Year'] = database_with_new_generation['Year'].astype(str)
-    database_with_new_generation = database_with_new_generation.sort_values(by = ['Year'])
-
-    #Replacing the odd year Net generations with the EIA net generations. 
-    database_with_new_generation['Electricity']= np.where(database_with_new_generation['Year'] == int(odd_year), database_with_new_generation['Net Generation\r\n(Megawatthours)'],database_with_new_generation['Electricity'])
-   
-    #Dropping unnecessary columns
-    emissions_gen_data = database_with_new_generation.drop(columns = ['FacilityID','Plant Id','Plant Name','Plant State','YEAR','Net Generation\r\n(Megawatthours)','Total Fuel Consumption\r\nMMBtu'])
-
-       
-    #Merging with the egrid_facilites file to get the subregion information in the database!!!
-    final_data = pd.merge(egrid_facilities_w_fuel_region,emissions_gen_data, left_on = ['FacilityID'],right_on = ['eGRID_ID'], how = 'right')
-    
-    
-    #store the total elci data in a csv file just for checking
-    #final_data.to_excel('elci_summary.xlsx')
-    
-    if subregion == 'all':
-        regions = egrid_subregions
-<<<<<<< HEAD
-=======
-    elif subregion == 'NERC':
-        regions = list(pd.unique(final_data['NERC']))
-    elif subregion == 'BA':
-        regions = list(pd.unique(final_data['Balancing Authority Name']))  
->>>>>>> c8bd62b9
-    else:
-        regions = [subregion]
-
-    #final_data.to_excel('Main_file.xlsx')
-    final_data = final_data.drop(columns = ['FacilityID'])
-    
-    #THIS CHECK AND STAMENT IS BEING PUT BECAUSE OF SAME FLOW VALUE ERROR STILL BEING THERE IN THE DATA
-    final_data = final_data.drop_duplicates(subset = ['Subregion', 'PrimaryFuel','FuelCategory','FlowName','FlowAmount','Compartment'])
-     
-    final_data = final_data[final_data['FlowName'] != 'Electricity']
-
-    b = generation_process_builder_fnc(final_data,regions)
-    return b
-    
-
-
-def total_generation_calculator(source_list,electricity_source_db):
-    electricity_source_by_region = electricity_source_db[electricity_source_db['Source'].isin(source_list)]
-    #drop duplicate facilities
-    electricity_source_by_region = electricity_source_by_region.drop_duplicates(subset='eGRID_ID')
-
-    total_gen = electricity_source_by_region['Electricity'].sum()
-    mean = electricity_source_by_region['Electricity'].mean()
-    total_facility_considered = len(electricity_source_by_region)
-
-    return total_gen,mean,total_facility_considered
-    
-
-
-def generation_process_builder_fnc(final_database,regions):
-    
-    #Map emission flows to fed elem flows
-    final_database = map_emissions_to_fedelemflows(final_database)
-
-    #Create dfs for storing the output
-    result_database = pd.DataFrame()
-    total_gen_database = pd.DataFrame()
-    #Looping through different subregions to create the files
-    for reg in regions:
-        #Cropping out based on regions
-<<<<<<< HEAD
-        database = final_database[final_database['Subregion'] == reg]
-          #database_for_genmix_reg_specific = database_for_genmix_final[database_for_genmix_final['Subregion'] == reg]
-        #print('\n')
-        #print(reg)
-        #print('\n')
-        
-            
-=======
-        if subregion == 'all':
-          database = final_database[final_database['Subregion'] == reg]
-        elif subregion == 'NERC':
-          database = final_database[final_database['NERC'] == reg]
-        elif subregion == 'BA':
-          database = final_database[final_database['Balancing Authority Name'] == reg]
-          
-
->>>>>>> c8bd62b9
-        for index,row in fuel_name.iterrows():
-            #Reading complete fuel name and heat content information
-            fuelname = row['FuelList']
-            fuelheat = float(row['Heatcontent'])
-            #croppping the database according to the current fuel being considered
-            database_f1 = database[database['FuelCategory'] == row['FuelList']]
-            
-            if database_f1.empty == True:
-                  database_f1 = database[database['PrimaryFuel'] == row['FuelList']]
-            if database_f1.empty != True:
-                print(row['Fuelname'])
-
-                database_f1  = database_f1.sort_values(by='Source',ascending=False)
-                exchange_list = list(pd.unique(database_f1['FlowName']))
-                database_f1['FuelCategory'].loc[database_f1['FuelCategory'] == 'COAL'] = database_f1['PrimaryFuel']  
-                
-                for exchange in exchange_list:
-                    database_f2 = database_f1[database_f1['FlowName'] == exchange]
-<<<<<<< HEAD
-                    database_f2 = database_f2[['Subregion','FuelCategory','PrimaryFuel','eGRID_ID', 'Electricity','FlowName','FlowAmount','Compartment','Year','Source','ReliabilityScore','Unit','PercentGenerationfromDesignatedFuelCategory']]
-=======
-                    database_f2 = database_f2[['Subregion','FuelCategory','PrimaryFuel','eGRID_ID', 'Electricity','FlowName','FlowAmount','Compartment','Year','Source','ReliabilityScore','Unit','NERC','Balancing Authority Name','Balancing Authority Code']]
->>>>>>> c8bd62b9
-
-                    
-                    compartment_list = list(pd.unique(database_f2['Compartment']))
-                    for compartment in compartment_list:
-                        database_f3 = database_f2[database_f2['Compartment'] == compartment]
-                        
-                        database_f3 = database_f3.drop_duplicates(subset = ['Subregion','FuelCategory','PrimaryFuel','eGRID_ID', 'Electricity','FlowName','Compartment','Year','Unit'])
-                        sources = list(pd.unique(database_f3['Source']))
-                        #if len(sources) >1:
-                        #    print('Error occured. Duplicate emissions from Different source. Writing an error file error.csv')
-                        #    database_f3.to_csv(output_dir+'error'+reg+fuelname+exchange+'.csv')
-
-                        #Get electricity relevant for this exchange for the denominator in the emissions factors calcs
-                        electricity_source_by_facility_for_region_fuel = database_f1[['eGRID_ID','Electricity','Source']].drop_duplicates()
-                        total_gen,mean,total_facility_considered = total_generation_calculator(sources,electricity_source_by_facility_for_region_fuel)
-
-                        #Add data quality scores
-
-                        database_f3 = add_flow_representativeness_data_quality_scores(database_f3)
-
-                        #Add scores for regions to
-                        sources_str = join_with_underscore(sources)
-                        exchange_total_gen = pd.DataFrame([[reg,fuelname,exchange,compartment,sources_str,total_gen]],columns = ['Subregion','FuelCategory','FlowName','Compartment','Source','Total Generation'])
-                        total_gen_database = total_gen_database.append(exchange_total_gen,ignore_index = True)
-
-
-
-
-                       
-                        #Getting Emisssion_factor
-                        database_f3['Emission_factor'] = compilation(database_f3[['Electricity','FlowAmount']],total_gen)
-
-                        #Data Quality Scores
-                        database_f3['ReliabilityScore'] = np.average(database_f3['ReliabilityScore'],
-                                                                     weights = database_f3['FlowAmount'])
-                        database_f3['TemporalCorrelation'] = np.average(database_f3['TemporalCorrelation'],
-                                                                     weights=database_f3['FlowAmount'])
-                        #Set GeographicalCorrelation 1 for now only
-                        database_f3['GeographicalCorrelation'] = 1
-                        database_f3['TechnologicalCorrelation'] = np.average(database_f3['TechnologicalCorrelation'],
-                                                                     weights=database_f3['FlowAmount'])
-                        database_f3['DataCollection'] = np.average(database_f3['DataCollection'],
-                                                                     weights=database_f3['FlowAmount'])
-
-                        #Uncertainty Calcs
-                        uncertainty_info = uncertainty_creation(database_f3[['Electricity','FlowAmount']],exchange,fuelheat,mean,total_gen,total_facility_considered)
-                        database_f3['GeomMean'] = uncertainty_info['geomMean']
-                        database_f3['GeomSD'] = uncertainty_info['geomMean']
-                        database_f3['Maximum'] = uncertainty_info['maximum']
-                        database_f3['Minimum'] = uncertainty_info['minimum']
-                        database_f3['Source'] = sources_str
-                        #Optionally write out electricity
-                        #database_f3['Electricity'] = total_gen
-
-                        frames = [result_database,database_f3]
-<<<<<<< HEAD
-                        result_database  = pd.concat(frames)                   
-
-    result_database = result_database.drop(columns= ['eGRID_ID','FlowAmount','Electricity','PrimaryFuel'])
-=======
-                        result_database  = pd.concat(frames)    
-
-    if subregion == 'all':
-       result_database = result_database.drop(columns= ['eGRID_ID','FlowAmount','Electricity','ReliabilityScore','PrimaryFuel','NERC','Balancing Authority Name','Balancing Authority Code'])   
-    elif subregion == 'NERC':
-       result_database = result_database.drop(columns= ['eGRID_ID','FlowAmount','Electricity','ReliabilityScore','PrimaryFuel','Balancing Authority Name','Balancing Authority Code','Subregion'])  
-    elif subregion == 'BA':
-       result_database = result_database.drop(columns= ['eGRID_ID','FlowAmount','Electricity','ReliabilityScore','PrimaryFuel','NERC','Balancing Authority Code','Subregion'])      
-    #result_database = result_database.drop(columns= ['eGRID_ID','FlowAmount','Electricity','ReliabilityScore','PrimaryFuel','NERC','Balancing Authority Name','Balancing Authority Code'])
->>>>>>> c8bd62b9
-    result_database = result_database.drop_duplicates()   
-    #Drop duplicated in total gen database
-    total_gen_database = total_gen_database.drop_duplicates()
-    total_gen_database.to_csv(output_dir+'Total Generation Information.csv',index = False)
-    return result_database
-    
-            
-                
-     
-                                           
-def create_generation_mix_process_df(generation_data,subregion='ALL'):
-   
-   #database_for_genmix =  emissions_for_selected_egrid_facilities_final[emissions_for_selected_egrid_facilities_final['Source'] == 'eGRID']
-   generation_data[['Electricity']] = generation_data[['NetGeneration(MJ)']]*0.00027778
-    
-   #Converting to numeric for better stability and merging
-   generation_data['FacilityID'] = generation_data['FacilityID'].astype(str)
-   generation_data = generation_data.drop(columns = ['NetGeneration(MJ)'])
-   
-   database_for_genmix_final = pd.merge(generation_data,egrid_facilities_w_fuel_region, on='FacilityID')
-   
-   if subregion == 'ALL':
-       regions = egrid_subregions
-   else:
-       regions = [subregion]
-   
-  
-   result_database = pd.DataFrame() 
-
-   for reg in regions:
-       database = database_for_genmix_final[database_for_genmix_final['Subregion'] == reg]
-       total_gen_reg = np.sum(database['Electricity'])
-       for index,row in fuel_name.iterrows():
-           # Reading complete fuel name and heat content information
-            fuelname = row['FuelList']
-            fuelheat = float(row['Heatcontent'])
-            #croppping the database according to the current fuel being considered
-            database_f1 = database[database['FuelCategory'] == row['FuelList']]
-            if database_f1.empty == True:
-                  database_f1 = database[database['PrimaryFuel'] == row['FuelList']]
-            if database_f1.empty != True:
-                  database_f1['FuelCategory'].loc[database_f1['FuelCategory'] == 'COAL'] = database_f1['PrimaryFuel']                  
-                  database_f2 = database_f1.groupby(by = ['Subregion','FuelCategory'])['Electricity'].sum()                  
-                  database_f2 = database_f2.reset_index()
-                  generation = np.sum(database_f2['Electricity'])
-                  database_f2['Generation_Ratio'] =  generation/total_gen_reg
-                  frames = [result_database,database_f2]
-                  result_database  = pd.concat(frames) 
-                  
-   return result_database
-                    
-                
-           ##MOVE TO NEW FUNCTION
-           #if database_for_genmix_reg_specific.empty != True:
-               #data_transfer(database_for_genmix_reg_specific, fuelname, fuelheat)
-               # Move to separate function
-               #generation_mix_dict[reg] = olcaschema_genmix(database_for_genmix_reg_specific)
-   #return generation_mix_dict
-                        
-
-def uncertainty_creation(data,name,fuelheat,mean,total_gen,total_facility_considered):
-    
-    ar = {'':''}
-    
-    if name == 'Heat':
-            
-            temp_data = data
-            #uncertianty calculations only if database length is more than 3
-            l,b = temp_data.shape
-            if l > 3:
-               u,s = uncertainty(temp_data,mean,total_gen,total_facility_considered)
-               if str(fuelheat)!='nan':
-                  ar['geomMean'] = str(round(math.exp(u),3)/fuelheat);
-                  ar['geomSd']=str(round(math.exp(s),3)/fuelheat); 
-               else:
-                  ar['geomMean'] = str(round(math.exp(u),3)); 
-                  ar['geomSd']=str(round(math.exp(s),3)); 
-                  
-            else:
-                                    
-                  ar['geomMean'] = None
-                  ar['geomSd']= None 
-    else:
-    
-            #uncertianty calculations
-                    l,b = data.shape
-                    if l > 3:
-                       
-                       u,s = (uncertainty(data,mean,total_gen,total_facility_considered))
-                       ar['geomMean'] = str(round(math.exp(u),3)); 
-                       ar['geomSd']=str(round(math.exp(s),3)); 
-                    else:
-                       ar['geomMean'] = None
-                       ar['geomSd']= None 
-    
-    
-    ar['distributionType']='Logarithmic Normal Distribution'
-    ar['mean']=''
-    ar['meanFormula']=''
-    
-    ar['geomMeanFormula']=''
-    if math.isnan(fuelheat) != True:
-        ar['minimum']=((data.iloc[:,1]/data.iloc[:,0]).min())/fuelheat;
-        ar['maximum']=((data.iloc[:,1]/data.iloc[:,0]).max())/fuelheat;
-    else:
-        ar['minimum']=(data.iloc[:,1]/data.iloc[:,0]).min();
-        ar['maximum']=(data.iloc[:,1]/data.iloc[:,0]).max();
-    ar['minimumFormula']=''
-    ar['sd']=''
-    ar['sdFormula']=''    
-    ar['geomSdFormula']=''
-    ar['mode']=''
-    ar['modeFormula']=''
-   
-    ar['maximumFormula']='';
-    del ar['']
-    
-    return ar;
-
-def add_flow_representativeness_data_quality_scores(db):
-    from electricitylci.dqi import lookup_score_with_bound_key
-    db = add_technological_correlation_score(db)
-    db = add_temporal_correlation_score(db)
-    db = add_data_collection_score(db)
-    return db
-
-def add_technological_correlation_score(db):
-    #Create col, set to 5 by default
-    db['TechnologicalCorrelation'] = 5
-    from electricitylci.dqi import technological_correlation_lower_bound_to_dqi
-    #convert PercentGen to fraction
-    db['PercentGenerationfromDesignatedFuelCategory'] = db['PercentGenerationfromDesignatedFuelCategory']/100
-    db['TechnologicalCorrelation'] = db['PercentGenerationfromDesignatedFuelCategory'].apply(lambda x: lookup_score_with_bound_key(x,technological_correlation_lower_bound_to_dqi))
-    db = db.drop(columns='PercentGenerationfromDesignatedFuelCategory')
-    return db
-
-def add_temporal_correlation_score(db):
-    db['TemporalCorrelation'] = 5
-    from electricitylci.dqi import temporal_correlation_lower_bound_to_dqi
-    from electricitylci.globals import electricity_lci_target_year
-
-    #Could be more precise here with year
-    db['Age'] =  electricity_lci_target_year - pd.to_numeric(db['Year'])
-    db['TemporalCorrelation'] = db['Age'].apply(
-        lambda x: lookup_score_with_bound_key(x, temporal_correlation_lower_bound_to_dqi))
-    db = db.drop(columns='Age')
-    return db
-
-def add_data_collection_score(db):
-    db['DataCollection'] = 5
-    #Need to add method for this here
-    return db
-
-#HAVE THE CHANGE FROM HERE TO WRITE DICTIONARY
-
-def olcaschema_genprocess(database,subregion):
-   
-
-   generation_process_dict = {}
-
-   #Map emission flows to fed elem flows
-   #Moved above!
-   #database = map_emissions_to_fedelemflows(database)
-
-   #Map heat flows for renewable fuels to energy elementary flows. This must be applied after emission mapping
-   database = map_renewable_heat_flows_to_fedelemflows(database)
-   #Add FlowType to the database
-   database = map_compartment_to_flow_type(database)
-
-   #Add FlowDirection
-   database = add_flow_direction(database)
-
-   if subregion == 'all':
-        region = egrid_subregions
-   elif subregion == 'NERC':
-        region = list(pd.unique(database['NERC']))
-   elif subregion == 'BA':
-        region = list(pd.unique(database['Balancing Authority Name']))  
-   else:
-        region = [subregion]
-
-   for reg in region: 
-       
-        if subregion == 'all':
-           database['Subregion'] = database['Subregion']
-        elif subregion == 'NERC':
-           database['Subregion'] = database['NERC']
-        elif subregion == 'BA':
-           database['Subregion'] = database['Balancing Authority Name']  
-        
-        database_reg = database[database['Subregion'] == reg]
-     
-        for index,row in fuel_name.iterrows():
-           # Reading complete fuel name and heat content information
-            
-            fuelname = row['Fuelname']
-            fuelheat = float(row['Heatcontent'])             
-            database_f1 = database_reg[database_reg['FuelCategory'] == row['FuelList']]
-            
-            
-            if database_f1.empty != True:
-                
-                exchanges_list=[]
-                
-                #This part is used for writing the input fuel flow informationn. 
-                database2 = database_f1[database_f1['FlowDirection'] == 'input']
-                if database2.empty != True:
-                                   
-                    exchanges_list = exchange(exchange_table_creation_ref(database2),exchanges_list)
-                    ra1 = exchange_table_creation_input(database2,fuelname,fuelheat)
-                    exchanges_list = exchange(ra1,exchanges_list)
-                
-                database_f2 = database_f1[database_f1['FlowDirection'] == 'output']
-                exchg_list = list(pd.unique(database_f2['FlowName']))
-                 
-                for exchange_emissions in exchg_list:
-                    database_f3 = database_f2[database_f2['FlowName']== exchange_emissions]
-                    compartment_list = list(pd.unique(database_f3['Compartment']))
-                    for compartment in compartment_list:
-                        database_f4 = database_f3[database_f3['Compartment'] == compartment]
-                        
-                        
-                        if len(database_f4) > 1:
-                            print('THIS CHECK DIS DONE TO SEE DUPLICATE FLOWS. DELETE THIS IN LINE 333 to LINE 338\n')
-                            print(database_f4[['FlowName','Source','FuelCategory','Subregion']])                        
-                            print('\n')
-                            
-                            
-                        ra = exchange_table_creation_output(database_f4)
-                        exchanges_list = exchange(ra,exchanges_list)
-                
-                
-                final = process_table_creation(fuelname,exchanges_list,reg)
-                del final['']
-                generation_process_dict[reg+"_"+fuelname] = final
-                
-   return generation_process_dict
-
-def olcaschema_genmix(database):
-   generation_mix_dict = {}
-
-   region = list(pd.unique(database['Subregion']))
-   
-   for reg in region:  
-
-       database_reg = database[database['Subregion'] == reg]
-     exchanges_list=[]
-     
-     #Creating the reference output
-     exchange(exchange_table_creation_ref(database_reg),exchanges_list)
-     
-     for index,row in fuel_name.iterrows():
-           # Reading complete fuel name and heat content information 
-           fuelname = row['Fuelname']
-           #croppping the database according to the current fuel being considered
-           database_f1 = database_reg[database_reg['FuelCategory'] == row['FuelList']]
-           if database_f1.empty != True:               
-               ra = exchange_table_creation_input_genmix(database_f1,fuelname)
-               exchange(ra,exchanges_list)
-               #Writing final file
-     final = process_table_creation_genmix(reg,exchanges_list)
-     del final['']
-    
-   
-     print(reg +' Process Created')
-     generation_mix_dict[reg] = final
-   return generation_mix_dict
-
+#Dictionary Creator
+#This is the main file that creates the dictionary with all the regions and fuel. This is essentially the database generator in a dictionary format.
+from electricitylci.globals import output_dir
+from electricitylci.globals import data_dir
+import sys
+import pandas as pd
+import os
+import warnings
+import numpy as np
+import math
+warnings.filterwarnings("ignore")
+
+from electricitylci.process_dictionary_writer import *
+from electricitylci.egrid_facilities import egrid_facilities,egrid_subregions
+from electricitylci.egrid_emissions_and_waste_by_facility import years_in_emissions_and_wastes_by_facility
+from electricitylci.globals import egrid_year, fuel_name, join_with_underscore
+from electricitylci.eia923_generation import eia_download_extract
+from electricitylci.process_exchange_aggregator_uncertainty import compilation,uncertainty
+from electricitylci.elementaryflows import map_emissions_to_fedelemflows,map_renewable_heat_flows_to_fedelemflows,map_compartment_to_flow_type,add_flow_direction
+
+#Get a subset of the egrid_facilities dataset
+egrid_facilities_w_fuel_region = egrid_facilities[['FacilityID','Subregion','PrimaryFuel','FuelCategory','PercentGenerationfromDesignatedFuelCategory']]
+egrid_facilities_w_fuel_region['FacilityID'] = egrid_facilities_w_fuel_region['FacilityID'].astype(str)
+
+
+
+def create_generation_process_df(generation_data,emissions_data,subregion='ALL'):  
+
+    emissions_data = emissions_data.drop(columns = ['FacilityID'])
+    combined_data = generation_data.merge(emissions_data, left_on = ['FacilityID'], right_on = ['eGRID_ID'], how = 'right')   
+
+
+    #Checking the odd year
+    for year in years_in_emissions_and_wastes_by_facility:
+
+        if year != egrid_year:
+           odd_year = year;
+
+    #checking if any of the years are odd. If yes, we need EIA data.
+    non_egrid_emissions_odd_year = combined_data[combined_data['Year'] == odd_year]
+    odd_database = pd.unique(non_egrid_emissions_odd_year['Source'])
+      
+    
+    #Downloading the required EIA923 data
+    if odd_year != None:
+        EIA_923_gen_data = eia_download_extract(odd_year)
+    
+    EIA_923_gen_data['Plant Id'] = EIA_923_gen_data['Plant Id'].astype(str)
+    
+    #Merging database with EIA 923 data
+    database_with_new_generation = combined_data.merge(EIA_923_gen_data, left_on = ['eGRID_ID'],right_on = ['Plant Id'],how = 'left')
+    database_with_new_generation['Year'] = database_with_new_generation['Year'].astype(str)
+    database_with_new_generation = database_with_new_generation.sort_values(by = ['Year'])
+
+    #Replacing the odd year Net generations with the EIA net generations. 
+    database_with_new_generation['Electricity']= np.where(database_with_new_generation['Year'] == int(odd_year), database_with_new_generation['Net Generation\r\n(Megawatthours)'],database_with_new_generation['Electricity'])
+   
+    #Dropping unnecessary columns
+    emissions_gen_data = database_with_new_generation.drop(columns = ['FacilityID','Plant Id','Plant Name','Plant State','YEAR','Net Generation\r\n(Megawatthours)','Total Fuel Consumption\r\nMMBtu'])
+
+       
+    #Merging with the egrid_facilites file to get the subregion information in the database!!!
+    final_data = pd.merge(egrid_facilities_w_fuel_region,emissions_gen_data, left_on = ['FacilityID'],right_on = ['eGRID_ID'], how = 'right')
+    
+    
+    #store the total elci data in a csv file just for checking
+    #final_data.to_excel('elci_summary.xlsx')
+    
+    if subregion == 'all':
+        regions = egrid_subregions
+    elif subregion == 'NERC':
+        regions = list(pd.unique(final_data['NERC']))
+    elif subregion == 'BA':
+        regions = list(pd.unique(final_data['Balancing Authority Name']))  
+    else:
+        regions = [subregion]
+
+    #final_data.to_excel('Main_file.xlsx')
+    final_data = final_data.drop(columns = ['FacilityID'])
+    
+    #THIS CHECK AND STAMENT IS BEING PUT BECAUSE OF SAME FLOW VALUE ERROR STILL BEING THERE IN THE DATA
+    final_data = final_data.drop_duplicates(subset = ['Subregion', 'PrimaryFuel','FuelCategory','FlowName','FlowAmount','Compartment'])
+     
+    final_data = final_data[final_data['FlowName'] != 'Electricity']
+
+    b = generation_process_builder_fnc(final_data,regions)
+    return b
+    
+
+
+def total_generation_calculator(source_list,electricity_source_db):
+    electricity_source_by_region = electricity_source_db[electricity_source_db['Source'].isin(source_list)]
+    #drop duplicate facilities
+    electricity_source_by_region = electricity_source_by_region.drop_duplicates(subset='eGRID_ID')
+
+    total_gen = electricity_source_by_region['Electricity'].sum()
+    mean = electricity_source_by_region['Electricity'].mean()
+    total_facility_considered = len(electricity_source_by_region)
+
+    return total_gen,mean,total_facility_considered
+    
+
+
+def generation_process_builder_fnc(final_database,regions):
+    
+    #Map emission flows to fed elem flows
+    final_database = map_emissions_to_fedelemflows(final_database)
+
+    #Create dfs for storing the output
+    result_database = pd.DataFrame()
+    total_gen_database = pd.DataFrame()
+    #Looping through different subregions to create the files
+    for reg in regions:
+        #Cropping out based on regions
+        if subregion == 'all':
+          database = final_database[final_database['Subregion'] == reg]
+        elif subregion == 'NERC':
+          database = final_database[final_database['NERC'] == reg]
+        elif subregion == 'BA':
+          database = final_database[final_database['Balancing Authority Name'] == reg]
+
+          for index,row in fuel_name.iterrows():
+            #Reading complete fuel name and heat content information
+            fuelname = row['FuelList']
+            fuelheat = float(row['Heatcontent'])
+            #croppping the database according to the current fuel being considered
+            database_f1 = database[database['FuelCategory'] == row['FuelList']]
+            
+            if database_f1.empty == True:
+                  database_f1 = database[database['PrimaryFuel'] == row['FuelList']]
+            if database_f1.empty != True:
+                print(row['Fuelname'])
+
+                database_f1  = database_f1.sort_values(by='Source',ascending=False)
+                exchange_list = list(pd.unique(database_f1['FlowName']))
+                database_f1['FuelCategory'].loc[database_f1['FuelCategory'] == 'COAL'] = database_f1['PrimaryFuel']  
+                
+                for exchange in exchange_list:
+                    database_f2 = database_f1[database_f1['FlowName'] == exchange]
+                    database_f2 = database_f2[['Subregion','FuelCategory','PrimaryFuel','eGRID_ID', 'Electricity','FlowName','FlowAmount','Compartment','Year','Source','ReliabilityScore','Unit','NERC','PercentGenerationfromDesignatedFuelCategory','Balancing Authority Name','Balancing Authority Code']]
+
+                    
+                    compartment_list = list(pd.unique(database_f2['Compartment']))
+                    for compartment in compartment_list:
+                        database_f3 = database_f2[database_f2['Compartment'] == compartment]
+                        
+                        database_f3 = database_f3.drop_duplicates(subset = ['Subregion','FuelCategory','PrimaryFuel','eGRID_ID', 'Electricity','FlowName','Compartment','Year','Unit'])
+                        sources = list(pd.unique(database_f3['Source']))
+                        #if len(sources) >1:
+                        #    print('Error occured. Duplicate emissions from Different source. Writing an error file error.csv')
+                        #    database_f3.to_csv(output_dir+'error'+reg+fuelname+exchange+'.csv')
+
+                        #Get electricity relevant for this exchange for the denominator in the emissions factors calcs
+                        electricity_source_by_facility_for_region_fuel = database_f1[['eGRID_ID','Electricity','Source']].drop_duplicates()
+                        total_gen,mean,total_facility_considered = total_generation_calculator(sources,electricity_source_by_facility_for_region_fuel)
+
+                        #Add data quality scores
+
+                        database_f3 = add_flow_representativeness_data_quality_scores(database_f3)
+
+                        #Add scores for regions to
+                        sources_str = join_with_underscore(sources)
+                        exchange_total_gen = pd.DataFrame([[reg,fuelname,exchange,compartment,sources_str,total_gen]],columns = ['Subregion','FuelCategory','FlowName','Compartment','Source','Total Generation'])
+                        total_gen_database = total_gen_database.append(exchange_total_gen,ignore_index = True)
+
+
+
+
+                       
+                        #Getting Emisssion_factor
+                        database_f3['Emission_factor'] = compilation(database_f3[['Electricity','FlowAmount']],total_gen)
+
+                        #Data Quality Scores
+                        database_f3['ReliabilityScore'] = np.average(database_f3['ReliabilityScore'],
+                                                                     weights = database_f3['FlowAmount'])
+                        database_f3['TemporalCorrelation'] = np.average(database_f3['TemporalCorrelation'],
+                                                                     weights=database_f3['FlowAmount'])
+                        #Set GeographicalCorrelation 1 for now only
+                        database_f3['GeographicalCorrelation'] = 1
+                        database_f3['TechnologicalCorrelation'] = np.average(database_f3['TechnologicalCorrelation'],
+                                                                     weights=database_f3['FlowAmount'])
+                        database_f3['DataCollection'] = np.average(database_f3['DataCollection'],
+                                                                     weights=database_f3['FlowAmount'])
+
+                        #Uncertainty Calcs
+                        uncertainty_info = uncertainty_creation(database_f3[['Electricity','FlowAmount']],exchange,fuelheat,mean,total_gen,total_facility_considered)
+                        database_f3['GeomMean'] = uncertainty_info['geomMean']
+                        database_f3['GeomSD'] = uncertainty_info['geomMean']
+                        database_f3['Maximum'] = uncertainty_info['maximum']
+                        database_f3['Minimum'] = uncertainty_info['minimum']
+                        database_f3['Source'] = sources_str
+                        #Optionally write out electricity
+                        #database_f3['Electricity'] = total_gen
+
+                        frames = [result_database,database_f3]
+                        result_database  = pd.concat(frames)    
+
+    if subregion == 'all':
+       result_database = result_database.drop(columns= ['eGRID_ID','FlowAmount','Electricity','ReliabilityScore','PrimaryFuel','NERC','Balancing Authority Name','Balancing Authority Code'])   
+    elif subregion == 'NERC':
+       result_database = result_database.drop(columns= ['eGRID_ID','FlowAmount','Electricity','ReliabilityScore','PrimaryFuel','Balancing Authority Name','Balancing Authority Code','Subregion'])  
+    elif subregion == 'BA':
+       result_database = result_database.drop(columns= ['eGRID_ID','FlowAmount','Electricity','ReliabilityScore','PrimaryFuel','NERC','Balancing Authority Code','Subregion'])      
+ 
+    result_database = result_database.drop_duplicates()   
+    #Drop duplicated in total gen database
+    total_gen_database = total_gen_database.drop_duplicates()
+    total_gen_database.to_csv(output_dir+'Total Generation Information.csv',index = False)
+    return result_database
+    
+            
+                
+     
+                                           
+def create_generation_mix_process_df(generation_data,subregion='ALL'):
+   
+   #database_for_genmix =  emissions_for_selected_egrid_facilities_final[emissions_for_selected_egrid_facilities_final['Source'] == 'eGRID']
+   generation_data[['Electricity']] = generation_data[['NetGeneration(MJ)']]*0.00027778
+    
+   #Converting to numeric for better stability and merging
+   generation_data['FacilityID'] = generation_data['FacilityID'].astype(str)
+   generation_data = generation_data.drop(columns = ['NetGeneration(MJ)'])
+   
+   database_for_genmix_final = pd.merge(generation_data,egrid_facilities_w_fuel_region, on='FacilityID')
+   
+   if subregion == 'ALL':
+       regions = egrid_subregions
+   else:
+       regions = [subregion]
+   
+  
+   result_database = pd.DataFrame() 
+
+   for reg in regions:
+       database = database_for_genmix_final[database_for_genmix_final['Subregion'] == reg]
+       total_gen_reg = np.sum(database['Electricity'])
+       for index,row in fuel_name.iterrows():
+           # Reading complete fuel name and heat content information
+            fuelname = row['FuelList']
+            fuelheat = float(row['Heatcontent'])
+            #croppping the database according to the current fuel being considered
+            database_f1 = database[database['FuelCategory'] == row['FuelList']]
+            if database_f1.empty == True:
+                  database_f1 = database[database['PrimaryFuel'] == row['FuelList']]
+            if database_f1.empty != True:
+                  database_f1['FuelCategory'].loc[database_f1['FuelCategory'] == 'COAL'] = database_f1['PrimaryFuel']                  
+                  database_f2 = database_f1.groupby(by = ['Subregion','FuelCategory'])['Electricity'].sum()                  
+                  database_f2 = database_f2.reset_index()
+                  generation = np.sum(database_f2['Electricity'])
+                  database_f2['Generation_Ratio'] =  generation/total_gen_reg
+                  frames = [result_database,database_f2]
+                  result_database  = pd.concat(frames) 
+                  
+   return result_database
+                    
+                
+           ##MOVE TO NEW FUNCTION
+           #if database_for_genmix_reg_specific.empty != True:
+               #data_transfer(database_for_genmix_reg_specific, fuelname, fuelheat)
+               # Move to separate function
+               #generation_mix_dict[reg] = olcaschema_genmix(database_for_genmix_reg_specific)
+   #return generation_mix_dict
+                        
+
+def uncertainty_creation(data,name,fuelheat,mean,total_gen,total_facility_considered):
+    
+    ar = {'':''}
+    
+    if name == 'Heat':
+            
+            temp_data = data
+            #uncertianty calculations only if database length is more than 3
+            l,b = temp_data.shape
+            if l > 3:
+               u,s = uncertainty(temp_data,mean,total_gen,total_facility_considered)
+               if str(fuelheat)!='nan':
+                  ar['geomMean'] = str(round(math.exp(u),3)/fuelheat);
+                  ar['geomSd']=str(round(math.exp(s),3)/fuelheat); 
+               else:
+                  ar['geomMean'] = str(round(math.exp(u),3)); 
+                  ar['geomSd']=str(round(math.exp(s),3)); 
+                  
+            else:
+                                    
+                  ar['geomMean'] = None
+                  ar['geomSd']= None 
+    else:
+    
+            #uncertianty calculations
+                    l,b = data.shape
+                    if l > 3:
+                       
+                       u,s = (uncertainty(data,mean,total_gen,total_facility_considered))
+                       ar['geomMean'] = str(round(math.exp(u),3)); 
+                       ar['geomSd']=str(round(math.exp(s),3)); 
+                    else:
+                       ar['geomMean'] = None
+                       ar['geomSd']= None 
+    
+    
+    ar['distributionType']='Logarithmic Normal Distribution'
+    ar['mean']=''
+    ar['meanFormula']=''
+    
+    ar['geomMeanFormula']=''
+    if math.isnan(fuelheat) != True:
+        ar['minimum']=((data.iloc[:,1]/data.iloc[:,0]).min())/fuelheat;
+        ar['maximum']=((data.iloc[:,1]/data.iloc[:,0]).max())/fuelheat;
+    else:
+        ar['minimum']=(data.iloc[:,1]/data.iloc[:,0]).min();
+        ar['maximum']=(data.iloc[:,1]/data.iloc[:,0]).max();
+    ar['minimumFormula']=''
+    ar['sd']=''
+    ar['sdFormula']=''    
+    ar['geomSdFormula']=''
+    ar['mode']=''
+    ar['modeFormula']=''
+   
+    ar['maximumFormula']='';
+    del ar['']
+    
+    return ar;
+
+def add_flow_representativeness_data_quality_scores(db):
+    from electricitylci.dqi import lookup_score_with_bound_key
+    db = add_technological_correlation_score(db)
+    db = add_temporal_correlation_score(db)
+    db = add_data_collection_score(db)
+    return db
+
+def add_technological_correlation_score(db):
+    #Create col, set to 5 by default
+    db['TechnologicalCorrelation'] = 5
+    from electricitylci.dqi import technological_correlation_lower_bound_to_dqi
+    #convert PercentGen to fraction
+    db['PercentGenerationfromDesignatedFuelCategory'] = db['PercentGenerationfromDesignatedFuelCategory']/100
+    db['TechnologicalCorrelation'] = db['PercentGenerationfromDesignatedFuelCategory'].apply(lambda x: lookup_score_with_bound_key(x,technological_correlation_lower_bound_to_dqi))
+    db = db.drop(columns='PercentGenerationfromDesignatedFuelCategory')
+    return db
+
+def add_temporal_correlation_score(db):
+    db['TemporalCorrelation'] = 5
+    from electricitylci.dqi import temporal_correlation_lower_bound_to_dqi
+    from electricitylci.globals import electricity_lci_target_year
+
+    #Could be more precise here with year
+    db['Age'] =  electricity_lci_target_year - pd.to_numeric(db['Year'])
+    db['TemporalCorrelation'] = db['Age'].apply(
+        lambda x: lookup_score_with_bound_key(x, temporal_correlation_lower_bound_to_dqi))
+    db = db.drop(columns='Age')
+    return db
+
+def add_data_collection_score(db):
+    db['DataCollection'] = 5
+    #Need to add method for this here
+    return db
+
+#HAVE THE CHANGE FROM HERE TO WRITE DICTIONARY
+
+def olcaschema_genprocess(database,subregion):
+   
+
+   generation_process_dict = {}
+
+   #Map emission flows to fed elem flows
+   #Moved above!
+   #database = map_emissions_to_fedelemflows(database)
+
+   #Map heat flows for renewable fuels to energy elementary flows. This must be applied after emission mapping
+   database = map_renewable_heat_flows_to_fedelemflows(database)
+   #Add FlowType to the database
+   database = map_compartment_to_flow_type(database)
+
+   #Add FlowDirection
+   database = add_flow_direction(database)
+
+   if subregion == 'all':
+        region = egrid_subregions
+   elif subregion == 'NERC':
+        region = list(pd.unique(database['NERC']))
+   elif subregion == 'BA':
+        region = list(pd.unique(database['Balancing Authority Name']))  
+   else:
+        region = [subregion]
+
+   for reg in region: 
+       
+        if subregion == 'all':
+           database['Subregion'] = database['Subregion']
+        elif subregion == 'NERC':
+           database['Subregion'] = database['NERC']
+        elif subregion == 'BA':
+           database['Subregion'] = database['Balancing Authority Name']  
+        
+        database_reg = database[database['Subregion'] == reg]
+     
+        for index,row in fuel_name.iterrows():
+           # Reading complete fuel name and heat content information
+            
+            fuelname = row['Fuelname']
+            fuelheat = float(row['Heatcontent'])             
+            database_f1 = database_reg[database_reg['FuelCategory'] == row['FuelList']]
+            
+            
+            if database_f1.empty != True:
+                
+                exchanges_list=[]
+                
+                #This part is used for writing the input fuel flow informationn. 
+                database2 = database_f1[database_f1['FlowDirection'] == 'input']
+                if database2.empty != True:
+                                   
+                    exchanges_list = exchange(exchange_table_creation_ref(database2),exchanges_list)
+                    ra1 = exchange_table_creation_input(database2,fuelname,fuelheat)
+                    exchanges_list = exchange(ra1,exchanges_list)
+                
+                database_f2 = database_f1[database_f1['FlowDirection'] == 'output']
+                exchg_list = list(pd.unique(database_f2['FlowName']))
+                 
+                for exchange_emissions in exchg_list:
+                    database_f3 = database_f2[database_f2['FlowName']== exchange_emissions]
+                    compartment_list = list(pd.unique(database_f3['Compartment']))
+                    for compartment in compartment_list:
+                        database_f4 = database_f3[database_f3['Compartment'] == compartment]
+                        
+                        
+                        if len(database_f4) > 1:
+                            print('THIS CHECK DIS DONE TO SEE DUPLICATE FLOWS. DELETE THIS IN LINE 333 to LINE 338\n')
+                            print(database_f4[['FlowName','Source','FuelCategory','Subregion']])                        
+                            print('\n')
+                            
+                            
+                        ra = exchange_table_creation_output(database_f4)
+                        exchanges_list = exchange(ra,exchanges_list)
+                
+                
+                final = process_table_creation(fuelname,exchanges_list,reg)
+                del final['']
+                generation_process_dict[reg+"_"+fuelname] = final
+                
+   return generation_process_dict
+
+def olcaschema_genmix(database):
+   generation_mix_dict = {}
+
+   region = list(pd.unique(database['Subregion']))
+   
+   for reg in region:  
+
+       database_reg = database[database['Subregion'] == reg]
+     exchanges_list=[]
+     
+     #Creating the reference output
+     exchange(exchange_table_creation_ref(database_reg),exchanges_list)
+     
+     for index,row in fuel_name.iterrows():
+           # Reading complete fuel name and heat content information 
+           fuelname = row['Fuelname']
+           #croppping the database according to the current fuel being considered
+           database_f1 = database_reg[database_reg['FuelCategory'] == row['FuelList']]
+           if database_f1.empty != True:               
+               ra = exchange_table_creation_input_genmix(database_f1,fuelname)
+               exchange(ra,exchanges_list)
+               #Writing final file
+     final = process_table_creation_genmix(reg,exchanges_list)
+     del final['']
+    
+   
+     print(reg +' Process Created')
+     generation_mix_dict[reg] = final
+   return generation_mix_dict
+