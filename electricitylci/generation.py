#!/usr/bin/env python3
# -*- coding: utf-8 -*-
#
# generation.py
#
##############################################################################
# REQUIRED MODULES
##############################################################################
import ast
from datetime import datetime
import logging

import numpy as np
import pandas as pd
from scipy.stats import t            # in geometric_mean in aggregate_data
from scipy.special import erfinv

# Presence of 'model_specs' indicates that model configuration occurred.
from electricitylci.model_config import model_specs
from electricitylci.aggregation_selector import subregion_col
import electricitylci.ampd_plant_emissions as ampd
from electricitylci.elementaryflows import map_emissions_to_fedelemflows
from electricitylci.dqi import data_collection_lower_bound_to_dqi
from electricitylci.dqi import lookup_score_with_bound_key
from electricitylci.dqi import technological_correlation_lower_bound_to_dqi
from electricitylci.dqi import temporal_correlation_lower_bound_to_dqi
from electricitylci.eia860_facilities import eia860_balancing_authority
from electricitylci.eia923_generation import build_generation_data
from electricitylci.eia923_generation import eia923_primary_fuel
import electricitylci.emissions_other_sources as em_other
from electricitylci.globals import elci_version
from electricitylci.globals import paths
from electricitylci.globals import output_dir
import electricitylci.manual_edits as edits
from electricitylci.process_dictionary_writer import flow_table_creation
from electricitylci.process_dictionary_writer import process_doc_creation
from electricitylci.process_dictionary_writer import ref_exchange_creator
from electricitylci.process_dictionary_writer import uncertainty_table_creation
from electricitylci.process_dictionary_writer import unit
from electricitylci.utils import make_valid_version_num
from electricitylci.utils import set_dir
from electricitylci.egrid_emissions_and_waste_by_facility import (
    emissions_and_wastes_by_facility,
)
import facilitymatcher.globals as fmglob  # package under development


##############################################################################
# MODULE DOCUMENTATION
##############################################################################
__doc__ = """A core module of electricityLCI, it combines all the data,
performs all the necessary calculations for different eGRID subregions or other
desired regional aggregation categories, and creates the dictionaries (i.e.,
the LCA inventories but in python dictionary format) and stores them in
computer memory.

CHANGELOG

-   Remove module logger.
-   Remove unused imports.
-   Add missing documentation to methods.
-   Clean up formatting towards PEP8.
-   Note: the uncertainty calculations in :func:`aggregate_data` are
    questionable (see doc strings of submodules for details).
-   Fix the outdated pd.DataFrame.append call in :func:`turn_data_to_dict`
-   Remove :func:`add_flow_representativeness_data_quality_scores` because
    unused.
-   Replace .values with .squeeze().values when calling a data frame with
    only one column of data in :func:`olcaschema_genprocess`.
-   Fix groupby for source_db in :func:`calculate_electricity_by_source` to
    match the filter used to find multiple source entries.
-   Add empty database check in :func:`calculate_electricity_by_source`

Created:
    2019-06-04
Last edited:
    2024-03-28
"""
__all__ = [
    "add_data_collection_score",
    "add_technological_correlation_score",
    "add_temporal_correlation_score",
    "aggregate_data",
    "aggregate_facility_flows",
    "calculate_electricity_by_source",
    "create_generation_process_df",
    "eia_facility_fuel_region",
    "olcaschema_genprocess",
    "turn_data_to_dict",
]


##############################################################################
# FUNCTIONS
##############################################################################
def eia_facility_fuel_region(year):
    """Generate a data frame with EIA 860 and EIA 923 facility data.

    Calculates the percent of facility generation from the primary fuel
    category.

    Parameters
    ----------
    year : int
        The year associated with EIA data.

    Returns
    -------
    pandas.DataFrame
        Facility-level data from EIA Forms 860 and 923.
        Columns include:

        - 'FacilityID' : int
        - 'NAICS Code' : str (though they are integers)
        - 'FuelCategory' : str
        - 'PrimaryFuel' : str
        - 'PercentGenerationfromDesignatedFuelCategory' : float
        - 'State' : str
        - 'NERC' : str
        - 'Balancing Authority Code' : str
        - 'Balancing Authority Name' : str
    """
    primary_fuel = eia923_primary_fuel(year=year)
    ba_match = eia860_balancing_authority(year)
    primary_fuel["Plant Id"] = primary_fuel["Plant Id"].astype(int)
    ba_match["Plant Id"] = ba_match["Plant Id"].astype(int)
    combined = primary_fuel.merge(ba_match, on='Plant Id')
    combined['primary fuel percent gen'] = (
        combined['primary fuel percent gen'] / 100
    )

    combined.rename(
        columns={
            'primary fuel percent gen': 'PercentGenerationfromDesignatedFuelCategory',
            'Plant Id': 'FacilityID',
            'fuel category': 'FuelCategory',
            'NERC Region': 'NERC',
        },
        inplace=True
    )

    return combined


def add_technological_correlation_score(db):
    """Converts the percent generation from primary fuel to a technological data quality indicator where 1 represents >80 percent.

    See 'technological_correlation_lower_bound_to_dqi' in dqi.py for bounds.

    Parameters
    ----------
    db : pandas.DataFrame
        A data frame with 'PercentGenerationfromDesignatedFuelCategory' column
        with floats that represent the percent of plant generation that
        comes from the primary fuel category (i.e., how much of the generation
        is represented by the primary fuel category).

    Returns
    -------
    pandas.DataFrame
        The same data frame received with new column,
        'TechnologicalCorrelation', that represents the data quality based
        on the primary fuel categorization.
    """
    db['TechnologicalCorrelation'] = db[
        'PercentGenerationfromDesignatedFuelCategory'].apply(
            lambda x: lookup_score_with_bound_key(
                x, technological_correlation_lower_bound_to_dqi)
        )
    return db


def add_temporal_correlation_score(db, electricity_lci_target_year):
    """Generates columns in a data frame for data age and its quality score.

    Parameters
    ----------
    db : pandas.DataFrame
        A data frame with column 'Year' representing the data source year.
    electricity_lci_target_year : int
        The year associated with data use (see model_config attribute,
        'electricity_lci_target_year').

    Returns
    -------
    pandas.DataFrame
        The same data frame received with two new columns:

        - 'Age' : int, difference between target year and data source year.
        - 'TemporalCorrelation' : int, DQI score based on age.
    """
    # Could be more precise here with year
    db['Age'] =  electricity_lci_target_year - pd.to_numeric(db['Year'])
    db['TemporalCorrelation'] = db['Age'].apply(
        lambda x: lookup_score_with_bound_key(
            x, temporal_correlation_lower_bound_to_dqi))
    return db


def aggregate_facility_flows(df):
    """Aggregate flows from the same source (e.g., netl) within a facility.

    The main problem this solves is that if several emissions are mapped to a
    single federal elementary flow (e.g., CO2 biotic or CO2 land use change)
    then those show up as separate emissions in the inventory and artificially
    inflate the number of emissions for uncertainty calculations.

    This method sums all duplicated emissions together (taking the average of
    their data quality indicators).

    Parameters
    ----------
    df : pandas.DataFrame
        A data frame with facility-level emissions that might contain duplicate
        emission species within the facility.

    Returns
    -------
    pandas.DataFrame
        The same data frame sent with duplicated emissions aggregated to a
        single row.
    """
    emission_compartments = [
        "emission/air",
        "emission/water",
        "emission/ground",
        "emission/soil",
        "air",
        "water",
        "soil",
        "ground",
        "waste",
    ]
    groupby_cols = [
        "FuelCategory",
        "FacilityID",
        "Electricity",
        "FlowName",
        "Source",
        "Compartment",
        "stage_code"
    ]

    def wtd_mean(pdser, total_db, cols):
        """Perform a weighted-average of DQI using 'FlowAmount' as the weight.

        Parameters
        ----------
        pdser : pandas.Series
            A numeric series (e.g., DataQuality).
        total_db : pandas.DataFrame
            A data frame with 'FlowAmount' column, numeric, used for weights.
        cols : list
            Unused.

        Returns
        -------
        float
            The weighted average for a given series.
        """
        try:
            wts = total_db.loc[pdser.index, "FlowAmount"]
            result = np.average(pdser, weights=wts)
        except:
            logging.debug(
                f"Error calculating weighted mean for {pdser.name}-"
                f"likely from 0 FlowAmounts"
            )
            try:
                with np.errstate(all='raise'):
                    result = np.average(pdser)
            except ArithmeticError or ValueError or FloatingPointError:
                result = float("nan")
        return result

    wm = lambda x: wtd_mean(x, df, groupby_cols)
    emissions = df["Compartment"].isin(emission_compartments)
    df_emissions = df[emissions]
    df_nonemissions = df[~emissions]
    df_dupes = df_emissions.duplicated(subset=groupby_cols, keep=False)
    df_red = df_emissions.drop(df_emissions[df_dupes].index)
    group_db = df_emissions.loc[df_dupes, :].groupby(
        groupby_cols, as_index=False
    ).agg({
        "FlowAmount": "sum",
        "DataReliability": wm
    })

    group_db_merge = group_db.merge(
        right=df_emissions.drop_duplicates(subset=groupby_cols),
        on=groupby_cols,
        how="left",
        suffixes=("", "_right"),
    )
    try:
        delete_cols = ["FlowAmount_right", "DataReliability_right"]
        group_db_merge.drop(columns=delete_cols, inplace=True)
    except KeyError:
        logging.debug("Failed to drop columns.")
        pass
    df = pd.concat(
        [df_nonemissions, df_red, group_db_merge],
        ignore_index=True
    )

    return df


def _combine_sources(p_series, df, cols, source_limit=None):
    """Take the sources from a groupby.apply and return a list that
    contains one column containing a list of the sources and another
    that concatenates them into a string. This is all in an effort to find
    another approach for summing electricity for all plants in an aggregation
    that matches the same data sources.

    Parameters
    ----------
    p_series : pandas.Series
        A column of source strings from inventory data frame.
    df: pandas.DataFrame
        Dataframe containing merged generation and emissions data; it includes
        a column for data source (e.g., eGRID, NEI, and RCRAInfo).
    cols : list
        Unused column list, except for debugging statement.
    source_limit : int, optional
        The maximum number of sources allowed to be found.
        Defaults to none.

    Returns
    ----------
    list
        A list of length two.

        1. The first item is a list of all sources or nan.
        2. The second item is a string of concatenated sources or nan.
    """
    logging.debug(
        f"Combining sources for {str(df.loc[p_series.index[0],cols].values)}"
    )
    source_list = list(np.unique(p_series))
    if source_limit is not None:
        if len(source_list) > source_limit:
            result = [float("nan"), float("nan")]
            return result
        else:
            source_list.sort()
            source_list_string = "_".join(source_list)
            result = [source_list, source_list_string]
            return result
    else:
        source_list.sort()
        # HOTFIX: rm redundant calls [2023-11-08; TWD]
        source_list_string = "_".join(source_list)
        result = [source_list, source_list_string]
        return result


def add_data_collection_score(db, elec_df, subregion="BA"):
    """Add the data collection score.

    This is a function of how much of the total electricity generated in a
    subregion is captured by the denominator used in the final emission factor.

    Parameters
    ----------
    db : datafrane
        Dataframe containing facility-level emissions as generated by
        create_generation_process_df.
    elec_df : dataframe
        Dataframe containing the totals for various subregion/source
        combinations. These are used as the denominators in the emissions
        factors
    subregion : str, optional
        The level of subregion that the data will be aggregated to. Choices
        are 'all', 'NERC', 'BA', 'US', by default 'BA'
    """
    region_agg = subregion_col(subregion)
    fuel_agg = ["FuelCategory"]
    if region_agg:
        groupby_cols = region_agg + fuel_agg + ["Year"]
    else:
        groupby_cols = fuel_agg + ["Year"]
    temp_df = db.merge(
        right=elec_df,
        left_on=groupby_cols + ["source_string"],
        right_on=groupby_cols + ["source_string"],
        how="left",
    )
    reduced_db = db.drop_duplicates(subset=groupby_cols + ["eGRID_ID"])
    region_elec = reduced_db.groupby(groupby_cols, as_index=False)[
        "Electricity"
    ].sum()
    region_elec.rename(
        columns={"Electricity": "region_fuel_electricity"}, inplace=True
    )
    temp_df = temp_df.merge(
        right=region_elec,
        left_on=groupby_cols,
        right_on=groupby_cols,
        how="left",
    )
    db["Percent_of_Gen_in_EF_Denominator"] = (
        temp_df["electricity_sum"] / temp_df["region_fuel_electricity"]
    )
    db["DataCollection"] = db["Percent_of_Gen_in_EF_Denominator"].apply(
        lambda x: lookup_score_with_bound_key(
            x, data_collection_lower_bound_to_dqi
        )
    )
    db = db.drop(columns="Percent_of_Gen_in_EF_Denominator")
    return db


def calculate_electricity_by_source(db, subregion="BA"):
    """Calculate the electricity totals by region and source.

    This method uses the same approach as the original generation.py with
    attempts made to speed it up. Each flow will have a source associated
    with it (eGRID, NEI, TRI, RCRAInfo). To develop an emission factor,
    the FlowAmount will need to be divided by electricity generation.
    This routine sums all electricity generation for all source/subregion
    combinations. So if a subregion aggregates FlowAmounts source from NEI and
    TRI then the denominator will be all production from plants that reported
    into NEI or TRI for that subregion.

    Parameters
    ----------
    db : pandas.DataFrame
        Dataframe containing facility-level emissions as generated by
        create_generation_process_df.
    subregion : str, optional
        The level of subregion that the data will be aggregated to. Choices
        are 'all', 'NERC', 'BA', 'US', by default 'BA'

    Returns
    -------
    tuple
        pandas.DataFrame :
            Inventory dataframe with source list and source string fields.
        pandas.DataFrame :
            The calculation of average and total electricity for each source
            along with the facility count for each source.
    """
    all_sources = '_'.join(sorted(list(db["Source"].unique())))
    power_plant_criteria = db["stage_code"]=="Power plant"
    db_powerplant = db.loc[power_plant_criteria, :].copy()
    db_nonpower = db.loc[~power_plant_criteria, :].copy()
    region_agg = subregion_col(subregion)

    fuel_agg = ["FuelCategory"]
    if region_agg:
        groupby_cols = (
            region_agg
            + fuel_agg
            + ["Year", "stage_code", "FlowName", "Compartment"]
        )
        elec_groupby_cols = region_agg + fuel_agg + ["Year"]
    else:
        groupby_cols = fuel_agg + [
            "Year",
            "stage_code",
            "FlowName",
            "Compartment",
        ]
        elec_groupby_cols = fuel_agg + ["Year"]

    # HOTFIX: add check for empty powerplant data frame [2023-12-19; TWD]
    if len(db_powerplant) == 0:
        db_cols = list(db_powerplant.columns) + ['source_list', 'source_string']
        db_powerplant = pd.DataFrame(columns=db_cols)
    else:
        # This is a pretty expensive process when we have to start looking
        # at each flow generated in each compartment for each balancing
        # authority area. To hopefully speed this up, we'll group by FlowName
        # and Compartment and look and try to eliminate flows where all
        # sources are single entities.
        combine_source_by_flow = lambda x: _combine_sources(
            x, db, ["FlowName", "Compartment"], 1
        )
        # Find all single-source flows (all multiple sources are nans)
        source_df = pd.DataFrame(
            db_powerplant.groupby(["FlowName", "Compartment"])[
                ["Source"]].apply(combine_source_by_flow),
            columns=["source_list"],
        )
        source_df[["source_list", "source_string"]] = pd.DataFrame(
            source_df["source_list"].values.tolist(),
            index=source_df.index
        )
        source_df.reset_index(inplace=True)
        old_index = db_powerplant.index
        db_powerplant = db_powerplant.merge(
            right=source_df,
            left_on=["FlowName", "Compartment"],
            right_on=["FlowName", "Compartment"],
            how="left",
        )
        db_powerplant.index = old_index

        # Filter out single flows; leaving only multi-flows
        db_multiple_sources = db_powerplant.loc[
            db_powerplant["source_string"].isna(), :].copy()
        if len(db_multiple_sources) > 0:
            combine_source_lambda = lambda x: _combine_sources(
                x, db_multiple_sources, groupby_cols
            )
            # HOTFIX: it doesn't make sense to groupby a different group;
            # it gives different results from the first-pass filter;
            # changed to match criteria above. [2023-12-19; TWD]
            source_df = pd.DataFrame(
                db_multiple_sources.groupby(["FlowName", "Compartment"])[
                    ["Source"]].apply(combine_source_lambda),
                columns=["source_list"],
            )
            source_df[["source_list", "source_string"]] = pd.DataFrame(
                source_df["source_list"].values.tolist(),
                index=source_df.index
            )
            source_df.reset_index(inplace=True)
            db_multiple_sources.drop(
                columns=["source_list", "source_string"], inplace=True
            )
            old_index = db_multiple_sources.index
            db_multiple_sources = db_multiple_sources.merge(
                right=source_df,
                left_on=["FlowName", "Compartment"],
                right_on=["FlowName", "Compartment"],
                how="left",
            )
            db_multiple_sources.index = old_index
            db_powerplant.loc[
                db_powerplant["source_string"].isna(),
                ["source_string", "source_list"]
            ] = db_multiple_sources[["source_string", "source_list"]]
    unique_source_lists = list(db_powerplant["source_string"].unique())
    unique_source_lists = [x for x in unique_source_lists if str(x) != "nan"]
    unique_source_lists += [all_sources]
    # One set of emissions passed into this routine may be life cycle emissions
    # used as proxies for Canadian generation. In those cases the electricity
    # generation will be equal to the Electricity already in the dataframe.
    elec_sum_lists = list()
    for src in unique_source_lists:
        logging.info(f"Calculating electricity for {src}")
        db["temp_src"] = src
        src_filter = [
            a in b
            for a, b in zip(
                db["Source"].values.tolist(), db["temp_src"].values.tolist()
            )
        ]
        sub_db = db.loc[src_filter, :].copy()
        sub_db.drop_duplicates(subset=fuel_agg + ["eGRID_ID"], inplace=True)
        # HOTFIX: fix pandas futurewarning syntax [2024-03-08; TWD]
        sub_db_group = sub_db.groupby(elec_groupby_cols, as_index=False).agg(
            {"Electricity": ["sum", "mean"], "eGRID_ID": "count"}
        )
        sub_db_group.columns = elec_groupby_cols + [
            "electricity_sum",
            "electricity_mean",
            "facility_count",
        ]
        sub_db_group["source_string"] = src
        elec_sum_lists.append(sub_db_group)
    db_nonpower["source_string"] = all_sources
    db_nonpower["source_list"] = [all_sources]*len(db_nonpower)
    elec_sums = pd.concat(elec_sum_lists, ignore_index=True)
    elec_sums.sort_values(by=elec_groupby_cols, inplace=True)
    db = pd.concat([db_powerplant, db_nonpower])

    return db, elec_sums


def create_generation_process_df():
    """Read emissions and generation data from different sources to provide
    facility-level emissions. Most important inputs to this process come
    from the model configuration file.

    Maps balancing authorities to FERC and EIA regions.

    Returns
    ----------
    pandas.DataFrame
        Data frame includes all facility-level emissions.
    """
    from electricitylci.combinator import BA_CODES

    COMPARTMENT_DICT = {
        "emission/air": "air",
        "emission/water": "water",
        "emission/ground": "ground",
        "input": "input",
        "output": "output",
        "waste": "waste",
        "air": "air",
        "water": "water",
        "ground": "ground",
    }
    if model_specs.replace_egrid:
        # Create data frame with 'FacilityID', 'Electricity', and 'Year'
        generation_data = build_generation_data().drop_duplicates()

        eia_facilities_to_include = generation_data["FacilityID"].unique()
        # Other columns in the emissions_and_wastes_by_Facility
        # FacilityID and FRS_ID (in addition to those above)
        inventories_of_interest_list = sorted([
            f"{x}_{model_specs.inventories_of_interest[x]}"
            for x in model_specs.inventories_of_interest.keys()
        ])
        inventories_of_interest_str = "_".join(inventories_of_interest_list)

        try:
            eia860_FRS = pd.read_csv(
                f"{paths.local_path}/FRS_bridges/"
                f"{inventories_of_interest_str}.csv")
            logging.info(
                "Got EIA860 to FRS ID matches from existing file")
            eia860_FRS["REGISTRY_ID"] = eia860_FRS["REGISTRY_ID"].astype(str)
        except FileNotFoundError:
            logging.info(
                "Will need to load EIA860 to FRS matches using stewi "
                "facility matcher - it may take a while to download "
                "and read the required data")

            file_ = fmglob.FRS_config['FRS_bridge_file']
            col_dict = {
                'REGISTRY_ID': "str",
                'PGM_SYS_ACRNM': "str",
                'PGM_SYS_ID': "str"
            }
            FRS_bridge = fmglob.read_FRS_file(file_, col_dict)
            eia860_FRS = fmglob.filter_by_program_list(
                df=FRS_bridge, program_list=["EIA-860"]
            )
            set_dir(f"{paths.local_path}/FRS_bridges")
            eia860_FRS.to_csv(
                f"{paths.local_path}/FRS_bridges/"
                f"{inventories_of_interest_str}.csv",
                encoding="utf-8-sig",
                index=False
            )
        ewf_df = pd.merge(
            left=emissions_and_wastes_by_facility,
            right=eia860_FRS,
            left_on="FRS_ID",
            right_on="REGISTRY_ID",
            how="left",
        )
        ewf_df.dropna(subset=["PGM_SYS_ID"], inplace=True)
        ewf_df.drop(
            columns=[
                "NEI_ID",
                "FRS_ID",
                "TRI_ID",
                "RCRAInfo_ID",
                "PGM_SYS_ACRNM",
                "REGISTRY_ID"],
            errors="ignore",
            inplace=True
        )
        ewf_df["FacilityID"] = ewf_df["PGM_SYS_ID"].astype(int)
        # HOTFIX: SettingWithCopyWarning [2024-03-12; TWD]
        emissions_and_waste_for_selected_eia_facilities = ewf_df[
            ewf_df["FacilityID"].isin(eia_facilities_to_include)].copy()
        emissions_and_waste_for_selected_eia_facilities.rename(
            columns={"FacilityID": "eGRID_ID"}, inplace=True)
        cems_df = ampd.generate_plant_emissions(model_specs.eia_gen_year)
        emissions_df = em_other.integrate_replace_emissions(
            cems_df, emissions_and_waste_for_selected_eia_facilities
        )
        emissions_df.rename(columns={"FacilityID": "eGRID_ID"}, inplace=True)
        facilities_w_fuel_region = eia_facility_fuel_region(
            model_specs.eia_gen_year)
        facilities_w_fuel_region.rename(
            columns={'FacilityID': 'eGRID_ID'}, inplace=True)
    else:
        # Load list; only works when not replacing eGRID!
        from electricitylci.generation_mix import egrid_facilities_w_fuel_region
        from electricitylci.egrid_filter import (
            electricity_for_selected_egrid_facilities,
            emissions_and_waste_for_selected_egrid_facilities,
        )

        # HOTFIX: avoid overwriting the global variable by using a copy
        # NOTE: egrid_facilities_with_fuel_region is the same as
        # egrid_facilities
        facilities_w_fuel_region = egrid_facilities_w_fuel_region.copy()
        facilities_w_fuel_region["FacilityID"] = \
            facilities_w_fuel_region["FacilityID"].astype(int)
        facilities_w_fuel_region.rename(
            columns={'FacilityID': 'eGRID_ID'},
            inplace=True)

        generation_data = electricity_for_selected_egrid_facilities.copy()
        generation_data["Year"] = model_specs.egrid_year
        generation_data["FacilityID"] = \
            generation_data["FacilityID"].astype(int)

        emissions_df = emissions_and_waste_for_selected_egrid_facilities.copy()
        emissions_df["eGRID_ID"] = emissions_df["eGRID_ID"].astype(int)

    # HOTFIX: ValueError w/ Year as string and integer [2023-12-22; TWD]
    emissions_df['Year'] = emissions_df['Year'].astype(int)
    generation_data['Year'] = generation_data['Year'].astype(int)
    generation_data.rename(columns={'FacilityID': 'eGRID_ID'}, inplace=True)

    final_database = pd.merge(
        left=emissions_df,
        right=generation_data,
<<<<<<< HEAD
        right_on=["FacilityID", "Year"],
        left_on=["eGRID_ID", "Year"],
        how="inner",#Made this modification 3/4/2024. Will ensure that plants 
        #that have been filtered out are not included. Primarily for replace eGRID - using EIA923 data
=======
        on=["eGRID_ID", "Year"],
        how="left",
>>>>>>> a2d4d4f3
    )
    final_database = pd.merge(
        left=final_database,
        right=facilities_w_fuel_region,
        on="eGRID_ID",
        how="left",
        suffixes=["", "_right"],
    )

    if model_specs.replace_egrid:
        primary_fuel_df = eia923_primary_fuel(year=model_specs.eia_gen_year)
        primary_fuel_df.rename(columns={'Plant Id':"eGRID_ID"},inplace=True)
        primary_fuel_df["eGRID_ID"] = primary_fuel_df["eGRID_ID"].astype(int)
        key_df = (
            primary_fuel_df[["eGRID_ID", "FuelCategory"]]
            .dropna()
            .drop_duplicates(subset="eGRID_ID")
            .set_index("eGRID_ID")
        )
        final_database["FuelCategory"] = final_database["eGRID_ID"].map(
            key_df["FuelCategory"])
    else:
        key_df = (
            final_database[["eGRID_ID", "FuelCategory"]]
            .dropna()
            .drop_duplicates(subset="eGRID_ID")
            .set_index("eGRID_ID")
        )
        final_database.loc[
            final_database["FuelCategory"].isnull(), "FuelCategory"
        ] = final_database.loc[
            final_database["FuelCategory"].isnull(), "eGRID_ID"
            ].map(
                key_df["FuelCategory"]
            )
    final_database["Final_fuel_agg"] = final_database["FuelCategory"]
    if 'Year_x' in final_database.columns:
        year_filter = final_database["Year_x"] == final_database["Year_y"]
        final_database = final_database.loc[year_filter, :]
        final_database.drop(columns="Year_y", inplace=True)
        final_database.rename(columns={"Year_x": "Year"}, inplace=True)
    final_database = map_emissions_to_fedelemflows(final_database)
    dup_cols_check = [
        "eGRID_ID",
        "FuelCategory",
        "FlowName",
        "FlowAmount",
        "Compartment",
    ]
    final_database = final_database.loc[
        :, ~final_database.columns.duplicated()
    ]
    final_database = final_database.drop_duplicates(subset=dup_cols_check)
    drop_columns = ['PrimaryFuel_right', 'FuelCategory', 'FuelCategory_right']
    drop_columns = [
        c for c in drop_columns if c in final_database.columns.values.tolist()]
    final_database.drop(columns=drop_columns, inplace=True)
    final_database.rename(
        columns={"Final_fuel_agg": "FuelCategory",},
        inplace=True,
    )
    final_database = add_temporal_correlation_score(
        final_database, model_specs.electricity_lci_target_year)
    final_database = add_technological_correlation_score(final_database)
    final_database["DataCollection"] = 5
    final_database["GeographicalCorrelation"] = 1

    # For surety sake
    final_database["eGRID_ID"] = final_database["eGRID_ID"].astype(int)

    final_database.sort_values(
        by=["eGRID_ID", "Compartment", "FlowName"], inplace=True
    )
    final_database["stage_code"] = "Power plant"
    final_database["Compartment_path"] = final_database["Compartment"]
    final_database["Compartment"] = final_database["Compartment_path"].map(
        COMPARTMENT_DICT
    )
    final_database["Balancing Authority Name"] = final_database[
        "Balancing Authority Code"].map(BA_CODES["BA_Name"])
    final_database["EIA_Region"] = final_database[
        "Balancing Authority Code"].map(BA_CODES["EIA_Region"])
    final_database["FERC_Region"] = final_database[
        "Balancing Authority Code"].map(BA_CODES["FERC_Region"])

    # Apply the "manual edits"
    # See GitHub issues #212, #121, and #77.
    # https://github.com/USEPA/ElectricityLCI/issues/
    final_database = edits.check_for_edits(
        final_database, "generation.py", "create_generation_process_df")

    return final_database


def aggregate_data(total_db, subregion="BA"):
    """Aggregate facility-level emissions to the specified subregion and
    calculate emission factors based on the total emission and total
    electricity generation.

    Notes
    -----
    1.  This method performs eGRID primary fuel replacement, which is more
        "data correction" than aggregation.
    2.  The DQI for DataCollection is negative where emission factor is
        negative, which does not make sense for a DQI.

    Parameters
    ----------
    total_db : pandas.DataFrame
        Facility-level emissions as generated by created by
        create_generation_process_df
    subregion : str, optional
        The level of subregion that the data will be aggregated to. Choices
        are 'all', 'NERC', 'BA', 'US', by default 'BA'.

    Returns
    -------
    pandas.DataFrame
        The dataframe provides emissions aggregated to the specified
        subregion for each technology and stage found in the input data.
        In addition to the aggregated emissions (FlowAmount), the output
        dataframe also contains a facility count (i.e., the number of
        individual facilities contributing to a given emission) and an
        average emission factor with units of emissions in units (Unit)
        per MWh of total electricity generation within the given region
        and for the specified fuel type. Regions that have no net
        electricity generation (i.e., electricity_sum == 0), are assigned
        a zero emission factor, even if there are positive flow amounts.

        Computed columns include:

        - 'source_string' (str): underscore-delimited data sources
        - 'TemporalCorrelation' (float): DQI weighted value between 1-5
        - 'TechnologicalCorrelation' (float): DQI weighted value between 1-5
        - 'GeographicalCorrelation' (float): DQI weighted value between 1-5
        - 'DataCollection' (float): DQI weighted value between 1-5
        - 'DataReliability' (float): DQI weighted value between 1-5
        - 'uncertaintyMin' (float): min of facility-level emission factor
        - 'uncertaintyMax' (float): max of facility-level emission factor
        - 'uncertaintyLognormParams' (tuple): geo-mean, zero, and CI_max
        - 'electricity_sum' (float): aggregated electricity gen (MWh)
        - 'electricity_mean' (float): mean electricity gen (MWh)
        - 'facility_count' (float): count of facilities for electricity stats
        - 'Emission_factor' (float): emission amount per MWh
        - 'GeomMean' (float): geometric mean of emission factor (units/MWh)
        - 'GeomSD' (float): geometric standard deviation of emission factor
    """
    # """"""""""""""""""""""""""""""""""""""""""""""""""""""""""""""""""""""""
    # SUBMODULES
    # """"""""""""""""""""""""""""""""""""""""""""""""""""""""""""""""""""""""
    def _geometric_mean(p_series, df, cols):
        """Perform logarithmic calculations on a data series.

        Parameters
        ----------
        p_series : pandas.Series
            A series of numerical data (e.g., emission factors), from which
            the geometric mean and a type of confidence interval are
            computed.
        df : pandas.DataFrame
            The full data frame from which the series was extracted.
            Used only in debugging messages.
        cols : list
            The list of relevant columns (used in the groupby method).
            Used only in debugging messages.

        Returns
        -------
        tuple
            A tuple of length three.

            1. The geometric mean of the series.

            .. math::

                \mu_g = \exp(\frac{\sum(\ln x)}{N})

            2. Zero
            3. A type of upper confidence interval.

            .. math::

                \exp\left[\max\left(
                \bar{d}
                + \frac{\hat{s}^2}{2}
                \pm (\bar{d} + t_{\alpha/2,2} \times se_\bar{d})
                \sqrt{\hat{s}^2 \left[
                \frac{1}{N} + \frac{\hat{s}^2}{2(N-1)}
                \right]}
                \right)\right]

        Notes
        -----
        Alternatively scipy.stats.lognorm may be used to fit a distribution
        and provide the parameters.
        """
        # Check series length and data value requirements
        #   Not sure why we care about the median, other than it being the
        #   scale parameter.
        l = len(p_series)
        if (l > 3) & (p_series.quantile(0.5) > 0):
            logging.debug(
                "Calculating confidence interval for: " +
                " - ".join(df.loc[p_series.index[0], cols].values)
            )
            logging.debug(f"Count: {len(p_series.values)}")
            with np.errstate(all='raise'):
                try:
                    data = p_series.to_numpy()
                except (ArithmeticError, ValueError, FloatingPointError):
                    logging.debug("Problem with input data")
                    return None

                try:
                    log_data = np.log(data)
                except (ArithmeticError, ValueError, FloatingPointError):
                    # See Duke Energy Carolinas and Duke Energy Florida, Inc.
                    #  - SOLAR - Power plant - Acid compounds
                    logging.debug("Problem with log function")
                    return None

                try:
                    mean = np.mean(log_data)
                except (ArithmeticError, ValueError, FloatingPointError):
                    logging.debug("Problem with mean function")
                    return None

                try:
                    se = np.std(log_data)/np.sqrt(l)
                    sd2 = se**2
                except (ArithmeticError, ValueError, FloatingPointError):
                    # See Arizona Public Service Company - WIND
                    # and California Independent System Operator - MIXED
                    logging.debug("Problem with std function")
                    return None

                try:
                    # Hotfix syntax (alpha==confidence); 2023-11-06 [TWD]
                    _, pi2 = t.interval(0.90, df=l - 2, loc=mean, scale=se)
                except (ArithmeticError, ValueError, FloatingPointError):
                    # See California Independent Operator - GEOTHERMAL
                    logging.debug("Problem with t function")
                    return None

                try:
                    upper_interval = np.max(
                        [
                            mean
                            + sd2/2
                            + pi2*np.sqrt(sd2/l + sd2**2/(2 * (l-1))),
                            mean
                            + sd2/2
                            - pi2*np.sqrt(sd2/l + sd2**2/(2 * (l-1))),
                        ]
                    )
                except:
                    logging.debug("Problem with interval function")
                    return None
                try:
                    # NOTE:
                    # np.exp(mean) is the geometric mean of the series
                    result = (np.exp(mean), 0, np.exp(upper_interval))
                except (ArithmeticError, ValueError, FloatingPointError):
                    logging.debug("Unable to calculate geometric_mean")
                    return None
                if result is not None:
                    return result
                else:
                    logging.debug(
                        f"Problem generating uncertainty parameters \n"
                        f"{df.loc[p_series.index[0], cols].values}\n"
                        f"{p_series.values}"
                        f"{p_series.values+1}"
                    )
                    return None
        else:
            return None


    def _calc_geom_std(df):
        """Location adjusted geometric mean and standard deviation.

        Parameters
        ----------
        df : pandas.Series
            A data series for aggregated (or disaggregated) emissions,
            including variables for 'uncertaintyLognormParams' (as calculated
            by :func:`_geometric_mean`), 'Emission_factor' (emission amounts
            per MWh),

        Returns
        -------
        tuple
            Geometric mean : string or None
            Geometric standard deviation : string or None

        Notes
        -----
        -   Values are returned as strings, not floats, in order to use
            NoneType filtering.
        -   Depends on global variables (e.g, region_agg) defined within the
            scope of :func:`aggregate_data`.
        """
        if region_agg is not None:
            debug_string = (
                f"{df[region_agg].values[0]} - "
                f"{df['FuelCategory']} - {df['FlowName']}")
        else:
            debug_string = f"{df['FuelCategory']} - {df['FlowName']}"
        logging.debug(debug_string)

        if df["uncertaintyLognormParams"] is None:
            return (None, None)

        # BUG: unused variable, params [2023-11-09; TWD]
        if isinstance(df["uncertaintyLognormParams"], str):
            params = ast.literal_eval(df["uncertaintyLognormParams"])

        try:
            length = len(df["uncertaintyLognormParams"])
        except TypeError:
            logging.warning(
                f"Error calculating length of uncertaintyLognormParams"
                f"{df['uncertaintyLognormParams']}"
            )
            return (None, None)

        if length != 3:
            logging.warning(
                f"Error estimating standard deviation - length: {length}"
            )
        else:
            # In some cases, the final emission factor is far different than
            # the geometric mean of the individual emission factor.
            # Depending on the severity, this could be a clear sign of outliers
            # having a large impact on the final emission factor.
            # When the uncertainty is generated for these cases, the results
            # can be nonsensical - hence we skip them.
            # A more agressive approach would be to re-assign the emission
            # factor as well.
            if df["Emission_factor"] > df["uncertaintyLognormParams"][2]:
                # NOTE: the majority of the values filtered out by this
                # are only fractionally over the confidence interval.
                # Exceptions include, Bonneville Power Administration -
                # GEOTHERMAL - Coal, anthracite, with a value of 10 and
                # a CI limit of 1.3e-5. Carbon dioxide emissions may be
                # +100 over the CI limit (e.g., 869 > 739).
                logging.warning(
                    "Emission factor exceeds confidence limit! "
                    "%s" % debug_string)
                logging.debug("%s > %s" % (
                    df['Emission_factor'], df["uncertaintyLognormParams"][2]))
                return (None, None)
            else:
                c = np.log(df["uncertaintyLognormParams"][2]) - np.log(
                    df["Emission_factor"])
                b = -2**0.5*erfinv(2*0.95-1)
                a = 0.5
                # HOTFIX: avoid invalid value encountered in scalar power;
                # this happens when a square root is taken of a negative.
                abc = (b**2 - 4*a*c)
                sd1 = float("nan")
                sd2 = float("nan")
                if abc >= 0:
                    sd1 = (-b + abc**0.5)/(2*a)
                    sd2 = (-b - abc**0.5)/(2*a)
                # HOTFIX: correct check for nan [2024-03-28; TWD]
                if sd1 == sd1 and sd2 == sd2:
                    if sd1 < sd2:
                        geostd = np.exp(sd1)
                        geomean = np.exp(
                            np.log(df["Emission_factor"]) - 0.5*sd1**2)
                    else:
                        geostd = np.exp(sd2)
                        geomean = np.exp(
                            np.log(df["Emission_factor"]) - 0.5*sd2**2)
                elif sd1 == sd1 and sd2 != sd2:
                    geostd = np.exp(sd1)
                    geomean = np.exp(np.log(df["Emission_factor"]) - 0.5*sd1**2)
                elif sd2 == sd2 and sd1 != sd1:
                    geostd = np.exp(sd2)
                    geomean = np.exp(np.log(df["Emission_factor"]) - 0.5*sd2**2)
                else:
                    return (None, None)

                if (
                    (geostd is np.inf)
                    or (geostd is np.NINF)
                    or (geostd != geostd)  # HOTFIX: nan check [240328;TWD]
                    or str(geostd) == "nan"
                    or (geostd == 0)
                ):
                    return (None, None)
                return str(geomean), str(geostd)


    def _wtd_mean(pdser, total_db):
        """The weighted mean method.

        Parameters
        ----------
        pdser : pandas.Series
            A pandas series of numerical values.
            Examples include correlation and data quality values.
        total_db : pandas.DataFrame
            A data frame with the same indices as the pandas series and
            with a column, 'FlowAmount,' that represents the emission
            amount used as the weighting factor (i.e., higher emissions
            means more contribution towards the average).

        Returns
        -------
        float or nan
            The flow-amount-weighted average of values.
        """
        try:
            wts = total_db.loc[pdser.index, "FlowAmount"]
            result = np.average(pdser, weights=wts)
        except:
            logging.debug(
                f"Error calculating weighted mean for {pdser.name}-"
                f"likely from 0 FlowAmounts"
                # f"{total_db.loc[pdser.index[0],cols]}"
            )
            try:
                with np.errstate(all='raise'):
                    result = np.average(pdser)
            except ArithmeticError or ValueError or FloatingPointError:
                result = float("nan")
        return result


    # """"""""""""""""""""""""""""""""""""""""""""""""""""""""""""""""""""""""
    # MAIN METHOD
    # """"""""""""""""""""""""""""""""""""""""""""""""""""""""""""""""""""""""
    region_agg = subregion_col(subregion)
    fuel_agg = ["FuelCategory"]
    if region_agg:
        groupby_cols = (
            region_agg
            + fuel_agg
            + ["stage_code", "FlowName", "Compartment", "FlowUUID", "Unit"]
        )
        # NOTE: datatypes should be str, str, int, str
        elec_df_groupby_cols = (
            region_agg + fuel_agg + ["Year", "source_string"]
        )
    else:
        groupby_cols = fuel_agg + [
            "stage_code",
            "FlowName",
            "Compartment",
            "FlowUUID",
            "Unit"
        ]
        # NOTE: datatypes should be str, int, str
        elec_df_groupby_cols = fuel_agg + ["Year", "source_string"]

    # Replace primary fuel categories based on EIA Form 923, if requested
    if model_specs.replace_egrid:
        # NOTE: this is more "data correction" than aggregation; consider
        # moving to another method.
        primary_fuel_df = eia923_primary_fuel(year=model_specs.eia_gen_year)
        primary_fuel_df.rename(columns={'Plant Id': "eGRID_ID"}, inplace=True)
        primary_fuel_df["eGRID_ID"] = primary_fuel_df["eGRID_ID"].astype(int)
        key_df = primary_fuel_df[
            ["eGRID_ID", "FuelCategory"]].dropna().drop_duplicates(
                subset="eGRID_ID").set_index("eGRID_ID")
        not_all = total_db["FuelCategory"] != "ALL"
        total_db.loc[not_all, "FuelCategory"] = total_db.loc[
            not_all, "eGRID_ID"].map(key_df["FuelCategory"])

    total_db["FlowUUID"] = total_db["FlowUUID"].fillna(value="dummy-uuid")
    # Aggregate multiple emissions of the same type
    logging.info("Aggregating multiples of plant emissions")
    sz_tdb = len(total_db)
    total_db = aggregate_facility_flows(total_db)
    logging.debug("Reduce data from %d to %d rows" % (sz_tdb, len(total_db)))
    # Calculate electricity totals by region and source
    total_db, electricity_df = calculate_electricity_by_source(
        total_db, subregion
    )

    # Inject a false flow amount for "uncertainty" calculations
    false_gen = 1e-15
    # HOTFIX: pandas futurewarning syntax [2024-03-08; TWD]
    total_db = total_db.replace({"FlowAmount": 0}, false_gen)
    total_db = add_data_collection_score(total_db, electricity_df, subregion)
    total_db["facility_emission_factor"] = (
        total_db["FlowAmount"] / total_db["Electricity"]
    )
    # Effectively removes rows with zero Electricity or nan flow amounts;
    # for 2016 generation, it's all nans in flow amounts.
    total_db.dropna(subset=["facility_emission_factor"], inplace=True)

    wm = lambda x: _wtd_mean(x, total_db)
    geo_mean = lambda x: _geometric_mean(x, total_db, groupby_cols)
    geo_mean.__name__ = "geo_mean"
    logging.info(
        "Aggregating flow amounts, dqi information, and calculating uncertainty"
    )

    # NOTE: lots of runtime warnings
    database_f3 = total_db.groupby(
        groupby_cols + ["Year", "source_string"], as_index=False
    ).agg({
        "FlowAmount": ["sum", "count"],
        "TemporalCorrelation": wm,
        "TechnologicalCorrelation": wm,
        "GeographicalCorrelation": wm,
        "DataCollection": wm,
        "DataReliability": wm,
        "facility_emission_factor": ["min", "max", geo_mean],
    })

    database_f3.columns = groupby_cols + [
        "Year",
        "source_string",
        "FlowAmount",
        "FlowAmountCount",
        "TemporalCorrelation",
        "TechnologicalCorrelation",
        "GeographicalCorrelation",
        "DataCollection",
        "DataReliability",
        "uncertaintyMin",
        "uncertaintyMax",
        "uncertaintyLognormParams",
    ]

    criteria = database_f3["Compartment"] == "input"
    database_f3.loc[criteria, "uncertaintyLognormParams"] = None

    # Merge electricity_sum, electricity_mean, and facility_count data
    # HOTFIX: 'Year' must be integer in both dataframes [2023-12-18; TWD]
    electricity_df['Year'] = electricity_df['Year'].astype(int)
    database_f3['Year'] = database_f3['Year'].astype(int)
    database_f3 = database_f3.merge(
        right=electricity_df,
        on=elec_df_groupby_cols,
        how="left"
    )

    # Fix Canada by importing 'Electricity' whilst maintaining the indexes
    canadian_criteria = database_f3["FuelCategory"] == "ALL"
    if region_agg:
        canada_db = pd.merge(
            left=database_f3.loc[canadian_criteria, :],
            right=total_db[groupby_cols + ["Electricity"]],
            left_on=groupby_cols,
            right_on=groupby_cols,
            how="left",
        ).drop_duplicates(subset=groupby_cols)
    else:
        total_grouped = total_db.groupby(
            by=groupby_cols, as_index=False)["Electricity"].sum()
        canada_db = pd.merge(
            left=database_f3.loc[canadian_criteria, :],
            right=total_grouped,
            left_on=groupby_cols,
            right_on=groupby_cols,
            how="left",
        )
    # Create emission factors, adjust accordingly for for Canadian BA's
    canada_db.index = database_f3.loc[canadian_criteria, :].index
    database_f3.loc[
        database_f3["FlowUUID"] == "dummy-uuid", "FlowUUID"
    ] = float("nan")
    database_f3.loc[canada_db.index, "electricity_sum"] = canada_db[
        "Electricity"
    ]
    # HOTFIX: Address ZeroDivideError [2023-12-18; TWD]
    # NOTE: Set to zero because the units are per net generation;
    #       the `fix_val` is used to search for replacements (there are
    #       no known electricity_sum values less than 0.01, except for
    #       those that are 0).
    fix_val = 1e-4
    database_f3.loc[
        database_f3['electricity_sum'] == 0, 'electricity_sum'] += fix_val
    database_f3["Emission_factor"] = (
        database_f3["FlowAmount"] / database_f3["electricity_sum"]
    )
    database_f3.loc[
        database_f3['electricity_sum'] == fix_val, 'Emission_factor'] = 0

    if region_agg is not None:
        database_f3["GeomMean"], database_f3["GeomSD"] = zip(
            *database_f3[
                [
                    "Emission_factor",
                    "uncertaintyLognormParams",
                    "uncertaintyMin",
                    "uncertaintyMax",
                    "FuelCategory",
                    "FlowName"
                ] + region_agg
            ].apply(_calc_geom_std, axis=1)
        )
    else:
        database_f3["GeomMean"], database_f3["GeomSD"] = zip(
            *database_f3[
                [
                    "Emission_factor",
                    "uncertaintyLognormParams",
                    "uncertaintyMin",
                    "uncertaintyMax",
                    "FuelCategory",
                    "FlowName"
                ]
            ].apply(_calc_geom_std, axis=1)
        )
    database_f3.sort_values(by=groupby_cols, inplace=True)
    return database_f3


def turn_data_to_dict(data, upstream_dict):
    """Turn aggregated emission data into a dictionary for openLCA.

    Parameters
    ----------
    data : pandas.DataFrame
        A multi-row data frame containing aggregated emissions to be turned
        into openLCA unit processes. Columns include the follow (as defined by
        `ng_agg_cols` in :func:`olcaschema_genprocess`):

        - stage_code
        - FlowName
        - FlowUUID
        - Compartment
        - Unit
        - Year
        - source_string
        - TemporalCorrelation
        - TechnologicalCorrelation
        - GeographicalCorrelation
        - DataCollection
        - DataReliability
        - uncertaintyMin
        - uncertaintyMax
        - uncertaintyLognormParams
        - Emission_factor
        - GeomMean
        - GeomSD

    upstream_dict : dict
        Dictionary as created by upstream_dict.py, containing the openLCA
        formatted data for all of the fuel inputs.

    Returns
    -------
    list:
        A list of exchange dictionaries.
    """
    logging.debug("Data has %d rows" % len(data))
    logging.debug(f"Turning flows from {data.name} into dictionaries")
    cols_for_exchange_dict = [
        "internalId",
        "@type",
        "avoidedProduct",
        "flow",
        "flowProperty",
        "input",
        "quantitativeReference",
        "baseUncertainty",
        "provider",
        "amount",
        "amountFormula",
        "unit",
        "pedigreeUncertainty",
        "dqEntry",
        "uncertainty",
        "comment",
    ]

    data["internalId"] = ""
    data["@type"] = "Exchange"
    data["avoidedProduct"] = False
    data["flowProperty"] = ""
    data["baseUncertainty"] = ""
    data["provider"] = ""
    data["unit"] = data["Unit"]
    data["FlowType"]="ELEMENTARY_FLOW"

    # Effectively rename 'uncertainty Max/Min' to 'Max/Min'
    data["Maximum"] = data["uncertaintyMax"]
    data["Minimum"] = data["uncertaintyMin"]

    # Define inputs based on compartment label
    data["input"] = False
    input_filter = (
        (data["Compartment"].str.lower().str.contains("input"))
        | (data["Compartment"].str.lower().str.contains("resource"))
        | (data["Compartment"].str.lower().str.contains("technosphere"))
    )
    data.loc[input_filter, "input"] = True

    # Define products based on compartment label
    product_filter=(
        (data["Compartment"].str.lower().str.contains("technosphere"))
        |(data["Compartment"].str.lower().str.contains("valuable"))
    )
    data.loc[product_filter, "FlowType"] = "PRODUCT_FLOW"

    # Define wastes based on compartment label
    waste_filter = (
        (data["Compartment"].str.lower().str.contains("technosphere"))
    )
    data.loc[waste_filter, "FlowType"] = "WASTE_FLOW"

    provider_filter = data["stage_code"].isin(upstream_dict.keys())
    for index, row in data.loc[provider_filter, :].iterrows():
        provider_dict = {
            "name": upstream_dict[getattr(row, "stage_code")]["name"],
            "categoryPath": upstream_dict[getattr(row, "stage_code")][
                "category"
            ],
            "processType": "UNIT_PROCESS",
            "@id": upstream_dict[getattr(row, "stage_code")]["uuid"],
        }
        data.at[index, "provider"] = provider_dict
        data.at[index, "unit"] = unit(
            upstream_dict[getattr(row, "stage_code")]["q_reference_unit"]
        )
        data.at[index, "FlowType"] = "PRODUCT_FLOW"

    data["flow"] = ""
    data["uncertainty"] = ""
    for index, row in data.iterrows():
        data.at[index, "uncertainty"] = uncertainty_table_creation(
            data.loc[index:index, :]
        )
        data.at[index, "flow"] = flow_table_creation(
            data.loc[index:index, :]
        )

    data["amount"] = data["Emission_factor"]
    data["amountFormula"] = ""
    data["quantitativeReference"] = False

    # Pull pedigree matrix values for DQI
    data["dqEntry"] = (
        "("
        + str(round(data["DataReliability"].iloc[0], 1))
        + ";"
        + str(round(data["TemporalCorrelation"].iloc[0], 1))
        + ";"
        + str(round(data["GeographicalCorrelation"].iloc[0], 1))
        + ";"
        + str(round(data["TechnologicalCorrelation"].iloc[0], 1))
        + ";"
        + str(round(data["DataCollection"].iloc[0], 1))
        + ")"
    )
    data["pedigreeUncertainty"] = ""

    data["comment"] = data["source_string"].str.replace(
        "_", "," , regex=False) + ", " + data["Year"].astype(str)

    # Copy the columns for exchange process list
    data_for_dict = data[cols_for_exchange_dict]
    data_dict = data_for_dict.to_dict("records")
    # HOTFIX: append the product flow dictionary to the list [2023-11-13; TWD]
    data_dict.append(ref_exchange_creator())
    return data_dict


def olcaschema_genprocess(database, upstream_dict={}, subregion="BA"):
    """Turn a database containing generator facility emissions into a
    dictionary that contains required data for an openLCA-compatible JSON-LD.

    Additionally, default providers for fuel inputs are mapped using the information contained in the dictionary containing openLCA-formatted
    data for the fuels.

    Parameters
    ----------
    database : dataframe
        Dataframe containing aggregated emissions to be turned into openLCA
        unit processes
    upstream_dict : dictionary, optional
        Dictionary as created by upstream_dict.py, containing the openLCA
        formatted data for all of the fuel inputs. This function will use the
        names and UUIDs from the entries to assign them as default providers.
    subregion : str, optional
        The subregion level of the aggregated data, by default "BA". See
        aggregation_selector.py for available subregions.

    Returns
    -------
    dict
        Dictionary contaning openLCA-formatted data.
    """
    region_agg = subregion_col(subregion)
    fuel_agg = ["FuelCategory"]
    if region_agg:
        base_cols = region_agg + fuel_agg
    else:
        base_cols = fuel_agg
    non_agg_cols = [
        "stage_code",
        "FlowName",
        "FlowUUID",
        "Compartment",
        "Unit",
        "Year",
        "source_string",
        "TemporalCorrelation",
        "TechnologicalCorrelation",
        "GeographicalCorrelation",
        "DataCollection",
        "DataReliability",
        "uncertaintyMin",
        "uncertaintyMax",
        "uncertaintyLognormParams",
        "Emission_factor",
        "GeomMean",
        "GeomSD",
    ]

    # Create a data frame with one massive column of exchanges
    database_groupby = database.groupby(by=base_cols)
    process_df = pd.DataFrame(
        database_groupby[non_agg_cols].apply(
            turn_data_to_dict,
            (upstream_dict))
    )
    process_df.columns = ["exchanges"]
    process_df.reset_index(inplace=True)
    process_df["@type"] = "Process"
    process_df["allocationFactors"] = ""
    process_df["defaultAllocationMethod"] = ""
    # HOTFIX: remove .values, which throws ValueError [2023-11-13; TWD]
    process_df["location"] = process_df[region_agg]
    process_df["parameters"] = ""
    process_df["processType"] = "UNIT_PROCESS"
    # HOTFIX: add squeeze to force DataFrame to Series [2023-11-13; TWD]
    process_df["category"] = (
        "22: Utilities/2211: Electric Power Generation, "
        "Transmission and Distribution/" + process_df[fuel_agg].squeeze().values
    )
    if region_agg is None:
        process_df["description"] = (
            "Electricity from "
            + process_df[fuel_agg].squeeze().values
            + " produced at generating facilities in the US."
        )
        process_df["name"] = (
            "Electricity - " + process_df[fuel_agg].squeeze().values + " - US"
        )
    else:
        process_df["description"] = (
            "Electricity from "
            + process_df[fuel_agg].squeeze().values
            + " produced at generating facilities in the "
            + process_df[region_agg].squeeze().values
            + " region."
        )
        process_df["name"] = (
            "Electricity - "
            + process_df[fuel_agg].squeeze().values
            + " - "
            + process_df[region_agg].squeeze().values
        )
    process_df["description"] += (
        " This process was created with ElectricityLCI "
        + "(https://github.com/USEPA/ElectricityLCI) version " + elci_version
        + " using the " + model_specs.model_name + " configuration."
    )
    process_df["version"] = make_valid_version_num(elci_version)
    process_df["processDocumentation"] = [
        process_doc_creation(x) for x in list(
            process_df["FuelCategory"].str.lower())
    ]
    process_cols = [
        "@type",
        "allocationFactors",
        "defaultAllocationMethod",
        "exchanges",
        "location",
        "parameters",
        "processDocumentation",
        "processType",
        "name",
        "version",
        "category",
        "description",
    ]
    result = process_df[process_cols].to_dict("index")
    return result


##############################################################################
# MAIN
##############################################################################
if __name__ == "__main__":
    plant_emission_df = create_generation_process_df()
    aggregated_emissions_df = aggregate_data(plant_emission_df, subregion="BA")
    datetimestr = datetime.now().strftime("%Y%m%d_%H%M%S")
    aggregated_emissions_df.to_csv(
        f"{output_dir}/aggregated_emissions_{datetimestr}.csv"
    )
    plant_emission_df.to_csv(f"{output_dir}/plant_emissions_{datetimestr}.csv")<|MERGE_RESOLUTION|>--- conflicted
+++ resolved
@@ -706,15 +706,8 @@
     final_database = pd.merge(
         left=emissions_df,
         right=generation_data,
-<<<<<<< HEAD
-        right_on=["FacilityID", "Year"],
-        left_on=["eGRID_ID", "Year"],
-        how="inner",#Made this modification 3/4/2024. Will ensure that plants 
-        #that have been filtered out are not included. Primarily for replace eGRID - using EIA923 data
-=======
         on=["eGRID_ID", "Year"],
         how="left",
->>>>>>> a2d4d4f3
     )
     final_database = pd.merge(
         left=final_database,
