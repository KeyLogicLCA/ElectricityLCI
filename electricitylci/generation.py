--- conflicted
+++ resolved
@@ -516,26 +516,8 @@
         how="left",
         suffixes=["", "_right"],
     )
-<<<<<<< HEAD
-    key_df = (
-        final_database[["eGRID_ID", "FuelCategory"]]
-        .dropna()
-        .drop_duplicates(subset="eGRID_ID")
-        .set_index("eGRID_ID")
-    )
-    final_database.loc[
-        final_database["FuelCategory"].isnull(), "FuelCategory"
-    ] = final_database.loc[
-        final_database["FuelCategory"].isnull(), "eGRID_ID"
-    ].map(
-        key_df["FuelCategory"]
-    )
     if model_specs.replace_egrid:
-        final_database["FuelCategory"].fillna(
-            final_database["FuelCategory_right"], inplace=True
-=======
-    if replace_egrid:
-        primary_fuel_df=eia923_primary_fuel(year=eia_gen_year)
+        primary_fuel_df=eia923_primary_fuel(year=model_specs.eia_gen_year)
         primary_fuel_df.rename(columns={'Plant Id':"eGRID_ID"},inplace=True)
         primary_fuel_df["eGRID_ID"]=primary_fuel_df["eGRID_ID"].astype(int)
         key_df = (
@@ -558,7 +540,6 @@
             final_database["FuelCategory"].isnull(), "eGRID_ID"
         ].map(
             key_df["FuelCategory"]
->>>>>>> 896f53ec
         )
     # if replace_egrid:
     #     final_database["FuelCategory"].fillna(
